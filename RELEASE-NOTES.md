--- conflicted
+++ resolved
@@ -35,16 +35,12 @@
 
 ###  Changed
 - Moved bit-twiddling functions to core component
-<<<<<<< HEAD
-- Instead of saving the entire `DataStore`, `MFEMSidreDataCollection` will now save only
-  its domain and global groups
-  
-=======
 - `axom::Array` now default-initializes its data by default. To leave data uninitialized, pass 
   an `axom::ArrayOptions::Uninitialized` as the first constructor argument
 - `axom::ArrayView<const T>` can now be created from a `const Array<T>`
-
->>>>>>> 27c69c0b
+- Instead of saving the entire `DataStore`, `MFEMSidreDataCollection` will now save only
+  its domain and global groups
+
 ###  Fixed
 - Fixed a bug relating to swap and assignment operations for multidimensional `axom::Array`s
 - Fixed over-eager caching of restored `mfem::FiniteElementSpaces` in `sidre::MFEMSidreDataCollection`
