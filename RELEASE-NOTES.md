# Axom Software Release Notes

Notes describing significant changes in each Axom release are documented
in this file.

The format of this file is based on [Keep a Changelog](http://keepachangelog.com/en/1.0.0/).

The Axom project release numbers follow [Semantic Versioning](http://semver.org/spec/v2.0.0.html).

## Unreleased

### Added
- Added the MFEMSidreDataCollection class for HDF5-format simulation data collection.  This
  class was adapted from MFEM's SidreDataCollection and is enabled when Axom is built with MFEM
  *and* the `AXOM_ENABLE_MFEM_SIDRE_DATACOLLECTION` CMake option is enabled.
- Added `slic::setAbortFunction` to configure a custom callback when SLIC aborts.
- Added a `batched` option to quest's InOutOctree containment query example application.
  This uses a kernel to test for containment on an array of points.
  The query uses OpenMP threading, when available.
- Inlet: Added support for user-defined conversions from Inlet tables to user-defined
  types, and support for arrays of user-defined types
- Added compiler define `NOMINMAX` to `axom/config.hpp.in` to avoid problems with
  the Windows `min` and `max` macros.
- Added `cpp14` variant to Spack package to allow `Inlet::LuaReader` to be used easier.
- Inlet: Added support for string-keyed associative arrays (dictionaries)
- Inlet: Added support for defining and retrieving functions from the input file
- Inlet: Added support for YAML and JSON input files
- Inlet: Added support for mixed-key (integer and string) associative arrays

### Changed
- The Sidre Datastore no longer rewires Conduit's error handlers to SLIC by default. 
  You can explicitly rewire using the static
  `DataStore::setConduitSLICMessageHandlers()` method.
- Inlet: Fixed `SchemaCreator` to an abstract class and added missing functions
- Inlet: Added ability to access the `Reader` class from `Inlet` and Sol Lua state
  from the `LuaReader` class
- Inlet: Switched accessor interface to match that of the STL with operator[] and
  T get<T>()
- Inlet: `std::shared_ptr<T>` has been replaced with `T&` in non-owning contexts
  and `std::unique_ptr<T>` in owning contexts
- Unified core and SPIO unit tests into fewer executables to limit size of build directory
<<<<<<< HEAD
- Updated to new BLT version that creates native CMake targets for Axom's dependencies.
  These targets are exported behind an `axom::` namespace to avoid collisions.
=======
- Renamed `axom::slic::UnitTestLogger` to `axom::slic:SimpleLogger` because it's used in
  more than just unit tests.
- Inlet: Input file functions can now be of arbitrary signature subject to type and arity
  restrictions
>>>>>>> 66bb2816

### Fixed
- Updated to new BLT version that does not fail when ClangFormat returns an empty
  version string.  BLT/Axom now issues a warning and disables the `style` build
  target if version is unknown or wrong.


## [Version 0.4.0] - Release date 2020-09-22

### Added
- Exposed the tolerance parameter `EPS` that is used to determine intersections between
  triangles in `primal:intersect()` as an optional final parameter.
- Added BVH spatial index option to the `mesh_tester` utility for calculating
  triangle-triangle intersection.
- Added `axom::execution_space< ExecSpace >::onDevice()` to check if execution
  space is on device.
- Added Axom macro `AXOM_SUPPRESS_HD_WARN` to silence host device compiler
  warnings.
- Added option to quest's `SignedDistance` class and C API to toggle whether
  the distance query computes the sign.
- Added a `batched` option to quest's signed distance query example application.
  This computes all distance queries on an array of points using a single call to `computeDistance`.
  The query uses OpenMP threading, when available.
- Added new component, Inlet, to assist in retrieving and storing data from
  an input deck.
- Added the ability to specify an [Umpire] allocator ID to use with the
  BVH. This allows the application to use a device allocator for the BVH and 
  avoid use of Unified Memory (UM) on the GPU, which can hinder perfomrmance, 
  or use a pool allocator to mitigate the latencies associated with allocation/deallocation.
  The allocator ID is specified as an optional argument to the BVH constructor.
- Added new CMake option, `AXOM_ENABLE_ANNOTATIONS`, to enable/disable code 
  annotations in Axom. Default is OFF.
- Added Axom annotation macros. The macros can be used to annotate functions,
  using the `AXOM_PERF_MARK_FUNCTION` macro, or at a more fine grain level,
  different sections of code can be annotated by wrapping them within an
  `AXOM_PERF_MARK_SECTION` block. As a first cut, this works with NVTX tools.
  However, the hooks are in place to add support for Caliper in the future. 
- Added a simple interface to NVTX that allows an application to set the color
  and category for NVTX ranges corresponding to annotated code in Axom. The
  application can now call `axom::nvtx:set_color()` and 
  `axom::nvtx::set_category()` to set the corresponding parameters respectively. 
  This facilitates in the performance evaluation by allowing developers to easily 
  filter out calls by category or visually by setting a different color to use
  in GUI tools, such as, NVVP and NSight.
- Added a portable floating_point_limits traits class, to return min(), max(), lowest() 
  and epsilon() of a `float` or `double` type. The functionality is equivalent to that provided by 
  std::numeric_limits, but, the code is host/device decorated accordingly such that it
  can also be called on the device.
- Added initial support for ray queries using the BVH. The caller may now supply a set of rays to 
  a BVH and the BVH will return a set of candidate BVH bins that intersect each ray.
- Added initial support for bounding box queries using the BVH. The caller may
  now supply a set of bounding boxes to a BVH and the BVH will return a set of 
  candidate BVH bins that intersect each bounding box.
- Added an `axom-config.cmake` file to axom's installation to streamline incorporating axom
  into user applications. See `<axom-install>/examples/axom` for example usages.
- Added [Sol] as a built-in TPL for fast and simple `C++` and `Lua` binding.
  Sol is automatically enabled when `LUA_DIR` is found. 
  The version of Sol used in this release is `v2.20.6`, which requires `C++14`.

### Removed
- Removed the `AXOM_ENABLE_CUB` option, since `CUB` is no lonher used directly in
  Axom code. Instead, we use `RAJA::stable_sort` with RAJA-v0.12.1 and fallback
  to `std::stable_sort` with older versions of RAJA and when the code is built
  without RAJA.

### Deprecated

### Changed
- Updated Axom to support RAJA-v0.12.1 and Umpire-v4.01, but the code remains
  backwards compatible with previous versions of RAJA and Umpire.
- Transitioned Axom's code formatting tool from `Uncrustify` to [clang-format].
  Axom's clang-format rules depend on clang 10.
- Modified the command line interface for `mesh_tester` utility. Interface
  now uses a *-m, --method* option to select the spatial index, and *-p, policy*
  option now accepts a string or integer value.
- Renamed the `AXOM_USE_MPI3`option to `AXOM_ENABLE_MPI3` for consistency.
- Modified the API for the BVH to accomodate different query types. The queries are now
  more explicitly called `BVH::findPoints()` and `BVH::findRays()`.
- Modified the API of Axom's memory management routines to not leak usage of Umpire. Instead of 
  passing an `umpire::Allocator` object to specify an allocator, we now use the corresponding
  integer ID associated with the allocator.
- All names in the C API now preserve the case of the C++ function.
  ex. `SIDRE_datastore_new` is now `SIDRE_DataStore_new`.
- Fortran API in slic module. `axom::slic::message` Level enums are changed
  from  *enum-name_enumerator* to *namespace_enumerator*.
  ex. `level_error` is now `message_error`.
- Fortran derived-type constructors are now generic functions named afer the derived type.
  `datastore_new` is now `SidreDataStore`
  `iomanager_new` is now `IOManager`

### Fixed
- Fixed a bug in `primal::intersect(Segment, BoundingBox)` and added regression tests.
- Spin's octrees can now be used with 64-bit indexes. This allows octrees 
  with up to 64 levels of resolution when using a 64-bit index type.
- Resolved issue with `AXOM_USE_64BIT_INDEXTYPE` configurations. Axom can once again
  be configured with 64-bit index types.
- Fixed a triangle-triangle intersection case in primal that produced inconsistent results
  depending on the order of the triangle's vertices.
- Fixed issue in the parallel construction of the BVH on GPUs, due to incoherent
  L1 cache that could result in some data corruption in the BVH. The code now
  calls ``__threadfence_system()`` after the parent is computed and stored back
  to global memory to ensure that the *write*  is visible to all threads. 
- Fixed issue in Mint that would cause the clang@9.0.0 compiler to segfault. The
  `mint_cell_types.cpp` test was causing a segfault in the compiler. The main
  issue triggering this compiler bug was the use of `constexpr` when defining the
  static `cell_info` array of structs. The code has been modified to use `const`
  instead.
- Fixed issue in Quest's Signed Distance query that would prevent consecutive
  calls to Quest when MPI-3 shared memory is enabled due to not properly 
  nullifying internal pointers when finalize is called.
- Fixed issue where the BVH would dispatch to the CPU sort() routine when the
  specified execution policy was CUDA_EXEC async. Now, when the execution policy
  is CUDA_EXEC the code would correctly dispatch to the GPU sort, using CUB
  (when CUB is enabled), regardless of whether it's synchronous or asynchronous.
- Fixed issue with missing the bvh_traverse.hpp from the install prefix, which was preventing
  applications from using the BVH when pointing to an Axom install prefix.
- Fixed usage of cuda kernel policies in Mint. Raja v0.11.0 changed the way max threads
  launch bounds is calculated. Consequently, a large number of threads was being launched
  leading to max registry count violation when linking. We are now using fixed kernel size
  of 256 threads (16x16 in 2D and 8x8x4 in 3D).
- Third-party libraries can now build on the Windows platform through uberenv using vcpkg
  ("zero-to-axom support on Windows")

### Known Bugs
- Encountered a compiler bug on IBM LC platforms when using the IBM XL C/C++
  compiler. The issue is manifested in the `generate_aabbs_and_centroids` method
  in the `spin_bvh.cpp` unit test. It seems that the compiler does not handle
  the lambda capture of the arrays correctly which leads to a segfault. A
  workaround for the IBM XL compiler is provided.
- There is a known bug in MVAPICH that prevents consecutive creation/deletion
  of MPI windows. This was encountered on LC platforms when enabling shared
  memory in the Signed Distance Query. See the corresponding 
  [Github Issue](https://github.com/LLNL/axom/issues/257) for details.

## [Version 0.3.3] - Release date 2020-01-31

### Added
- Define different execution spaces. This refines and consolidates
  the execution policy concepts from mint and spin, which are now defined in
  Axom core, such that they can be used by other components.
- Added a generic axom::for_all(), which can be used to write simple parallel
  loops.
- Added [CLI11](https://github.com/CLIUtils/CLI11) command line parser as a built-in third party library.

### Removed
  
### Deprecated

### Changed
- Updated Conduit to v0.5.1
- Updated RAJA to v0.11.0
- Updated Umpire to v2.1.0, which, natively handles zero byte re-allocations consistently. Workaround
  for older releases of Umpire is in place for backwards compatibility. 
- Updated BLT to develop (f0ab9a4) as of Jan 15, 2020
- Set CUDA_SEPARABLE_COMPILATION globally instead of just in a few components.
- Reduced verbosity of quest's InOutOctree in cases where query point lies on surface.
- Changed semantics of ``axom::reallocate(_, 0)`` to always return a valid pointer.
  This matches the semantics of Umpire's ``reallocate(_, 0)``.
  Note: Umpire's PR-292 fixed a bug in its handling of this case and Axom
  includes a workaround to get the new behavior until we upgrade to Umpire v2.0+.

### Fixed
- Fixed a bug in ``convert_sidre_protocol`` example. Data truncation functionality now
  works properly when multiple Views point to the same data.

### Known Bugs


## [Version 0.3.2] - Release date 2019-09-22

### Added
- Added support in Mint for reading and writing an unstructured mesh in the [SU2 Mesh file format].
  This includes support for both single and mixed cell type topology unstructured mesh types.
- Added a new option to enable/disable use of CUB, AXOM_USE_CUB, which is disabled by default. This
  allows to disable CUB to circumvent issues encountered with the device linker.
- Added a BezierCurve primitive type to primal. A new ``intersect`` operator was also added to
  compute the intersection points between a pair of Bezier curves of arbitrary order.

### Removed

### Deprecated

### Changed
- Updated Raja TPL to v0.9.0
- Updated Umpire TPL to v1.0.0
- AXOM_USE_OPENMP is now being set at configure time accordingly instead of
  auto-detected based on whether "_OPENMP" is passed by the compiler. This
  fixes issues where a host code would compile Axom w/out OpenMP, but, use
  Axom in parts of the code where OpenMP is enabled.

### Fixed
- Fixed usage of Umpire's MemoryResourceType enum in Axom. Axom was assuming that
  there was a one-to-one correspondance of the entries in the MemoryResourceType enum
  and the IDs of the predefined allocators. However, this assumption generally does
  not hold. This version corrects this by explicitly querying the ID of the predefined
  allocator for a particular resource and using that subsequently in the code.

### Known Bugs

## [Version 0.3.1] - Release date 2019-07-22

### Added
- Added a new implementation of the Bounding Volume Hierarchy(BVH) spatial
  acceleration data-structure to spin. The new BVH implementation relies on RAJA
  and allows for constructing and using the BVH sequentially or in parallel on
  the CPU or in parallel on the GPU. The new implementation is available only
  when Axom is compiled with RAJA and Umpire support.
- Added Umpire and RAJA to the spack build.
- Centralized Axom's memory management functions in a separate header and extended them
  to use Umpire when enabled.
- Added the ability to point Axom to an UMPIRE build by specifying UMPIRE_DIR either in
  a host-config or at the command line. Axom components can link to Umpire, by specifying
  "umpire" as a dependency. A simple umpire smoke test is also added for regression testing.
- Added for_all_faces to the mint execution model.
- Added support for face connectivity in the mint UnstructuredMesh class.
- Added support for face data and face connectivity in the mint StructuredMesh classes.
- Added Python module for Quest signed distance interface.
  See the file src/axom/quest/interface/python/README.md for more information.
- Added capability in sidre IOManager to read files while running on a number
  of MPI ranks greater than the number of ranks that were used to create
  the files.
- Users can now set the vertex welding threshold parameter in Quest's In/Out query.
  This was previously not exposed to the user. The default value is 1E-9.
- Unify all Axom component libraries into one library named axom.
- The routine that checks if a surface mesh is watertight now marks boundary
  cells. A cell-centered field, named "boundary", is used to mark  boundary cells
  with a value  of  "1" and "0" otherwise. This facilitates in visually inspecting the
  surface mesh and identify the problematic regions for the In/Out and SignedDistance
  queries.

### Removed
- Moved mint::Array to axom::Array with sidre storage in sidre::Array;
  also moved mint::IndexType to axom::IndexType.
- Replaced sidre::SidreLength with sidre::IndexType.
- Replaced usage of std::size_t in sidre with sidre::IndexType.
- Added AXOM_ENABLE_EXPORTS which enables CMAKE_ENABLE_EXPORTS to allow demangled
  axom function names in stack traces. This option is ON by default in debug builds.

### Deprecated

### Changed
- Updated conduit TPL to v0.4.0
- Updated mfem TPL to v4.0
- Slam's Set and Relation classes are now parameterized by a PositionType and ElementType.
  Its Map classes are now parametrized by a SetType.
- Updated the fmt tpl.
- Replaced old quest C-style interface with a new quest inout API.
  Functions related to the inout point containment query are prefixed with "inout_".
  The new API has an option to set the verbosity of the inout initialization and query.
- Changed sidre::IndexType to be a 64bit signed integer.
- Changed slic::stack_trace to slic::internal::stack_trace which now attempts to
  output a demangled stack trace.

### Fixed
- Axom can once again be configured with `AXOM_ENABLE_EXAMPLES=ON` and `AXOM_ENABLE_TESTS=OFF`.
- Quest's vertex welding now works with small welding threshold values (e.g. 1E-20).
  Welding was previously broken when this value was smaller than 1E-8.
  This fix also resolved an issue with small grid spacing values in primal's RectangularLattice.

### Known Bugs


## [Version 0.3.0] - Release date 2018-08-02

### Added
- Added initial implementation of a RAJA-based mesh-aware execution model in Mint.
  The execution model provides a functional interface for generic traversals and
  various mesh traversals, e.g., looping over all the nodes or cells of the mesh.
- Added AXOM macros for lambda expressions and host/device decorators
- Added the ability to point Axom to a RAJA build by specifying `RAJA_DIR` at
  a host config or at the config-build.py. Axom components can now link RAJA
  by specifying "raja" as a dependency. A simple RAJA smoke test is also added
  for regression testing.
- Added `isStructured()` and `isUnstructured()` convenience methods to the mint::Mesh object.
- Added support for using MPI-3 on-node shared memory data-structures to store
  the input surface mesh in quest. Instead of each rank duplicating the mesh
  data (e.g. node coordinates and cell connectivity), ranks within the same
  compute node can now share and utilize the same mesh data buffer. This reduces
  the memory overhead associated with duplicating the mesh at each rank which can
  be a limiting factor when reading large meshes. This feature is currently only
  exposed in Quest's signed distance query and requires Axom to be compiled with
  MPI-3 support (i.e., setting `AXOM_USE_MPI3=ON`)
- Added the ability to call resize() on a Mint UnstructuredMesh. This functionality
  was not previously exposed in the UnstructuredMesh API.
- Added support for non-closed surface mesh input to the signed distance query.
- Added new interface for the signed distance query along with corresponding tests
  and examples.
- Updated to [fmt version 5.1.0](https://github.com/fmtlib/fmt/releases/tag/5.1.0)
- Added AXOM_ENABLE_TESTS which is a CMake dependent option of ENABLE_TESTS
- Added AXOM_ENABLE_DOCS which is a CMake dependent option of ENABLE_DOCS
- Added AXOM_ENABLE_EXAMPLES which is a CMake dependent option of ENABLE_EXAMPLES
- Added jacobi_eigensolve() method for computing the eigenvalues and eigenvectors
  of real, symmetric matrices.
- Added matrix_norm() operator for computing matrix norms. The implementations
  supports the p1-norm, infinity-norm and frobenious matrix norm.
- Added eigen_sort() routine for sorting the supplied eigenvalues and corresponding
  eigenvectors in ascending order.
- Initial integration of Mint and Sidre. Mint can now operate on meshes
  stored in Sidre and conform to the [computational mesh blueprint conventions](http://llnl-conduit.readthedocs.io/en/latest/blueprint.html).
- Added a sphere-sphere intersection test to Primal.
- Added a utility function to Quest to *weld* vertices in a triangle mesh that
  are within a given tolerance. After welding, all triangles incident in a
  vertex have the same index for that vertex. This function has been integrated
  into the ``mesh_tester`` utility.
- Added a bounded All-Nearest-Neighbor query to Quest. This query takes a list
  of point locations and associated regions, and for each point reports the
  nearest point in a different region that is no farther than a max search
  radius.
- Axom now exports [sparsehash version 2.0.3](https://github.com/sparsehash/sparsehash). Previously, it was only used internally.
- Added a BitSet class to Slam.
- Added a Tetrahedron primitive to Primal.
- Added an in_sphere operator to Primal, which is a predicate that
  is used extensively for Delaunay triangulations.

### Removed
- Axom no longer depends on the Boost library.
- Removed ENABLE_PYTHON CMake option. Python was only used by Shroud so restricted Python
  checks to when Shroud generation is enabled
- Removed Lua as a dependency of Axom.
- Removed signed distance query functions from the quest.hpp interface. The
  signed distance query is supported in its own exclusive interface.
- Removed AXOM_NULLPTR. Use nullptr instead.

### Deprecated
-

### Changed
- Simplified the external constructors for the Mint UnstructuredMesh. Specifically,
  the caller is no longer required to: (a) specify the dimension, which can be computed
  internaly based on other input arguments, and (b) specify explicitly the capacity for
  the node coordinate and connectivity arrays. In the more common case, the capacity is
  equivalent to the associated size when constructing a mesh by supplied external buffers.
- Restructured source directory.  #includes will now mirror file structure.  For
  example, '#include "sidre/Group.hpp"' is now '#include "axom/sidre/core/Group.hpp"'.
- The root CMake file for Axom is now located in ``<axom>/src``'s root directory,
  rather than in ``<axom>``
- Prefixed all Axom CMake options with AXOM_ to avoid conflicts
- ENABLE_SPARSEHASE -> AXOM_ENABLE_SPARSEHASH
- ENABLE_ALL_COMPONENTS -> AXOM_ENABLE_COMPONENTS
- ENABLE_<component name> -> AXOM_ENABLE_<component name>
- MINT_USE_64BIT_INDEXTYPE -> AXOM_MINT_USE_64BIT_INDEXTYPE
- MINT_USE_SIDRE -> AXOM_MINT_USE_SIDRE
- CMake minimum is now 3.8 for non-CUDA builds and 3.9 for CUDA builds
- Axom now requires a C++11 compiler.
- Refactored Axom's Matrix/Vector operators and consolidated them in one file.
- Removed overloaded arithmetic operators from the Matrix class to avoid
  potential negative performance impacts. Applications should use the new
``matvecops`` methods for such operations.
- Quest STL reader now returns a status code, indicating whether reading
  the STL file was successful. Also, the reader now leverages the improved
  Mint API to reserve storage for mesh and avoid re-allocations when reading
  the STL mesh data into the Mint mesh.
- Refactored and cleaned up Primal's Sphere class.
- Refactored Mint and removed all STL usage in preparation for GPUs.

### Fixed
- Fixed minor memory leak in quest fortran example
- Bugfix for "multiply-defined" linker error in slam::Bitset and quest::PointInCellTraits

### Known Bugs
-


## [Version 0.2.9] - Release date 2018-03-08

### Added
- Updated to [conduit version 0.3.1](https://github.com/LLNL/conduit/tree/v0.3.1)
- Updated to [shroud version 0.8.8](https://github.com/LLNL/shroud/tree/v0.8.0)
- Improved platform support for LLNL's ``blue_os`` and ``bg/q`` systems.
  Axom now builds with Fortran enabled using the xlc and clang compilers.
- Improved support for Axom on Windows, including new host-configs for
  Microsoft's Visual Studio compiler and for the intel compiler on Windows.
  All Axom components can now be built on Windows, but we do not yet support
  hdf5 or Fortran on Windows.
- Added geometric Plane primitive to Primal. The Plane defines an oriented
  plane in 2D and 3D and provides support for operations such as projection of
  a point to a plane, signed distance and orientation.
- Added ability to configure Axom (in particular Sidre and Spio) without hdf5.
- Improved testing of [Scalable Checkpoint Restart (SCR)] library in Sidre.
- Added a Point-In-Cell query to Quest. The Point In Cell query finds the cell
  in a computational mesh that contains an arbitrary point in space.
  If such a cell exists, it also finds the isoparametric coordinates of the
  point with respect to the cell. The query supports higher order
  [mfem](http://mfem.org) meshes.
- Added cross-product and linspace operators to the vector utilities in
``numerics``

### Removed
-

### Deprecated
-

### Changed
- The root cmake file for Axom is now located in ``<axom>``'s root directory,
  rather than in ``<axom>/src``
- ``primal`` is no longer a header-only library.
- Modified ``quest`` API to allow using a ``mint`` mesh that is already
  resident in memory.

### Fixed
- Fixed a divide-by-zero problem in ``primal::intersect()``
- Fixed the calculation of the Jacobian in ``mint::FiniteElement`` to support
  elements that are in higher-dimensional ambient space, e.g., surface elements,
  a Triangle or Quad in 3D.

### Known Bugs
-

[Unreleased]:    https://github.com/LLNL/axom/compare/v0.4.0...develop
[Version 0.4.0]: https://github.com/LLNL/axom/compare/v0.3.3...v0.4.0
[Version 0.3.3]: https://github.com/LLNL/axom/compare/v0.3.2...v0.3.3
[Version 0.3.2]: https://github.com/LLNL/axom/compare/v0.3.1...v0.3.2
[Version 0.3.1]: https://github.com/LLNL/axom/compare/v0.3.0...v0.3.1
[Version 0.3.0]: https://github.com/LLNL/axom/compare/v0.2.9...v0.3.0
[Version 0.2.9]: https://github.com/LLNL/axom/compare/v0.2.8...v0.2.9

[Scalable Checkpoint Restart (SCR)]: https://computation.llnl.gov/projects/scalable-checkpoint-restart-for-mpi
[SU2 Mesh file format]: https://su2code.github.io/docs/Mesh-File/
[Umpire]: https://github.com/LLNL/Umpire
[clang-format]: https://releases.llvm.org/10.0.0/tools/clang/docs/ClangFormatStyleOptions.html
[Sol]: https://github.com/ThePhD/sol2<|MERGE_RESOLUTION|>--- conflicted
+++ resolved
@@ -39,15 +39,12 @@
 - Inlet: `std::shared_ptr<T>` has been replaced with `T&` in non-owning contexts
   and `std::unique_ptr<T>` in owning contexts
 - Unified core and SPIO unit tests into fewer executables to limit size of build directory
-<<<<<<< HEAD
-- Updated to new BLT version that creates native CMake targets for Axom's dependencies.
-  These targets are exported behind an `axom::` namespace to avoid collisions.
-=======
 - Renamed `axom::slic::UnitTestLogger` to `axom::slic:SimpleLogger` because it's used in
   more than just unit tests.
 - Inlet: Input file functions can now be of arbitrary signature subject to type and arity
   restrictions
->>>>>>> 66bb2816
+- Updated to new BLT version that creates native CMake targets for Axom's dependencies.
+  These targets are exported behind an `axom::` namespace to avoid collisions.
 
 ### Fixed
 - Updated to new BLT version that does not fail when ClangFormat returns an empty
