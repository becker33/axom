--- conflicted
+++ resolved
@@ -74,10 +74,7 @@
 - Required collections no longer fail Inlet verification if they are empty in the input file
 - Inlet: `operator bool` for `Field` and `Container` has been replaced with more precise `isUserProvided`
   and `exists`, which also returns `true` if a default value was specified.
-<<<<<<< HEAD
-=======
 - Updated built-in TPL `fmt` to master branch snapshot, March 26, 2021.
->>>>>>> fca1bf27
 - Inlet: SphinxWriter will now print only one element schema per container instead of
   printing the same schema for each element in the container
 
