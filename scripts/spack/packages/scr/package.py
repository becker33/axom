--- conflicted
+++ resolved
@@ -47,7 +47,6 @@
     depends_on('mpi')
 
     # Use the latest iteration of the components when installing scr@develop
-<<<<<<< HEAD
     depends_on('axl@main',      when="@develop")
     depends_on('er@main',       when="@develop")
     depends_on('kvtree@main',   when="@develop")
@@ -55,15 +54,6 @@
     depends_on('redset@main',   when="@develop")
     depends_on('shuffile@main', when="@develop")
     depends_on('spath@main',    when="@develop")
-=======
-    depends_on('axl@master',      when="@develop")
-    depends_on('er@master',       when="@develop")
-    depends_on('kvtree@master',   when="@develop")
-    depends_on('rankstr@master',  when="@develop")
-    depends_on('redset@master',   when="@develop")
-    depends_on('shuffile@master', when="@develop")
-    depends_on('spath@master',    when="@develop")
->>>>>>> a2dfb587
 
     # SCR legacy is anything 2.x.x or earlier
     # SCR components is anything 3.x.x or later
