# Copyright (c) 2017-2023, Lawrence Livermore National Security, LLC and
# other Axom Project Developers. See the top-level LICENSE file for details.
#
# SPDX-License-Identifier: (BSD-3-Clause)
#------------------------------------------------------------------------------
# Quest tests
#------------------------------------------------------------------------------

set(quest_tests
    quest_all_nearest_neighbors.cpp
    quest_inout_octree.cpp
    quest_inout_quadtree.cpp
    quest_signed_distance.cpp
    quest_discretize.cpp
    quest_stl_reader.cpp
    quest_vertex_weld.cpp
   )

blt_list_append(TO       quest_tests
                IF       C2C_FOUND
                ELEMENTS quest_c2c_reader.cpp)

# Optionally, add tests that require AXOM_DATA_DIR
blt_list_append(TO       quest_tests
                IF       AXOM_DATA_DIR
                ELEMENTS quest_meshtester.cpp)

set(quest_tests_depends
    axom
    ${axom_device_depends}
    fmt
    gtest
   )

<<<<<<< HEAD
blt_list_append( TO quest_tests_depends ELEMENTS mpi IF ENABLE_MPI )
blt_list_append( TO quest_tests_depends ELEMENTS openmp IF ENABLE_OPENMP)
blt_list_append( TO quest_tests_depends ELEMENTS cuda IF ENABLE_CUDA )
blt_list_append( TO quest_tests_depends ELEMENTS blt::hip IF ENABLE_HIP )
blt_list_append( TO quest_tests_depends ELEMENTS RAJA IF RAJA_FOUND)

=======
>>>>>>> 03d4c74a
foreach(test ${quest_tests})
    get_filename_component( test_name ${test} NAME_WE )

    blt_add_executable(
        NAME ${test_name}_test
        SOURCES ${test}
        OUTPUT_DIR ${TEST_OUTPUT_DIRECTORY}
        DEPENDS_ON ${quest_tests_depends}
        FOLDER axom/quest/tests
        )

    axom_add_test(
        NAME ${test_name}
        COMMAND ${test_name}_test
        )
endforeach()

if(TARGET quest_discretize_test)
    axom_add_test( NAME quest_discretize_test_openmp
                   COMMAND quest_discretize_test
                   NUM_OMP_THREADS 8
                   )
endif()

#------------------------------------------------------------------------------
# Tests that use MFEM when available
#------------------------------------------------------------------------------

if(MFEM_FOUND)
    set(quest_mfem_tests
        quest_point_in_cell_mfem
       )
    foreach(test ${quest_mfem_tests})
        set(test_name ${test})
        blt_add_executable(
            NAME ${test_name}
            SOURCES ${test_name}.cpp
            OUTPUT_DIR ${TEST_OUTPUT_DIRECTORY}
            DEPENDS_ON ${quest_tests_depends} mfem
            FOLDER axom/quest/tests
            )

        string(STRIP "${AXOM_DISABLE_UNUSED_PARAMETER_WARNINGS}" MFEM_COMPILE_FLAGS)

<<<<<<< HEAD
        if (ENABLE_CUDA)
            set(MFEM_COMPILE_FLAGS "-Xcompiler=${MFEM_COMPILE_FLAGS}")
        endif()
=======
    if (AXOM_ENABLE_CUDA)
        set(MFEM_COMPILE_FLAGS "-Xcompiler=${MFEM_COMPILE_FLAGS}")
    endif()
>>>>>>> 03d4c74a

        blt_add_target_compile_flags( TO ${test_name} FLAGS "${MFEM_COMPILE_FLAGS}" )

        axom_add_test(
            NAME ${test_name}
            COMMAND ${test_name}
            )
    endforeach()
endif()


#------------------------------------------------------------------------------
# Tests that use MPI when available
#------------------------------------------------------------------------------

set(quest_mpi_tests
    quest_initialize.cpp
    quest_signed_distance_interface.cpp
    )

# Optionally, add tests that require AXOM_DATA_DIR
blt_list_append(TO       quest_mpi_tests
                IF       AXOM_DATA_DIR
                ELEMENTS quest_inout_interface.cpp )

foreach(test ${quest_mpi_tests})
    get_filename_component( test_name ${test} NAME_WE )
    blt_add_executable(
        NAME ${test_name}_test
        SOURCES ${test_name}.cpp
        OUTPUT_DIR ${TEST_OUTPUT_DIRECTORY}
        DEPENDS_ON ${quest_tests_depends}
        FOLDER axom/quest/tests
    )

    set(_numMPITasks 4)
    if (${test_name} STREQUAL "quest_signed_distance_interface")
        set(_numMPITasks 1)
    endif()
    if (${test_name} STREQUAL "quest_inout_interface")
        set(_numMPITasks 1)
    endif()

    if (AXOM_ENABLE_MPI)
        axom_add_test(
            NAME ${test_name}
            COMMAND ${test_name}_test
            NUM_MPI_TASKS ${_numMPITasks}
        )
    else()
        axom_add_test(
            NAME ${test_name}
            COMMAND ${test_name}_test
        )
    endif()
endforeach()

#------------------------------------------------------------------------------
# These tests require MPI+MFEM+C2C+Axom data+...
#------------------------------------------------------------------------------
if(ENABLE_MPI AND MFEM_FOUND AND MFEM_USE_MPI
              AND AXOM_ENABLE_SIDRE AND AXOM_ENABLE_MFEM_SIDRE_DATACOLLECTION
              AND AXOM_ENABLE_KLEE AND AXOM_DATA_DIR
              AND C2C_FOUND)
    set(quest_mpi_mfem_c2c_data_tests
        quest_intersection_shaper.cpp
       )
    foreach(test ${quest_mpi_mfem_c2c_data_tests})
        get_filename_component( test_name ${test} NAME_WE )
        blt_add_executable(
            NAME ${test_name}_test
            SOURCES ${test_name}.cpp
            OUTPUT_DIR ${TEST_OUTPUT_DIRECTORY}
            DEPENDS_ON ${quest_tests_depends} mfem mpi
            FOLDER axom/quest/tests
        )

        set(_numMPITasks 1)
        axom_add_test(
            NAME ${test_name}
            COMMAND ${test_name}_test
            NUM_MPI_TASKS ${_numMPITasks}
        )
    endforeach()
endif()

#------------------------------------------------------------------------------
# Regression tests for quest signed distance and inout queries
#
# Note: By default we only run a small subset of the quest regression tests.
#       To run additional regression tests, configure the code
#       with AXOM_QUEST_ENABLE_EXTRA_REGRESSION_TESTS set to ON.
#------------------------------------------------------------------------------

cmake_dependent_option(
    AXOM_QUEST_ENABLE_EXTRA_REGRESSION_TESTS
    "Enable extra regression tests for quest" OFF
    "AXOM_ENABLE_MPI;AXOM_ENABLE_SIDRE;AXOM_DATA_DIR" OFF )
mark_as_advanced(AXOM_QUEST_ENABLE_EXTRA_REGRESSION_TESTS)

if (AXOM_ENABLE_MPI AND AXOM_ENABLE_SIDRE)

    set(quest_regression_depends
        ${quest_tests_depends}
        cli11
        )

    blt_list_append(TO quest_regression_depends ELEMENTS hdf5 IF HDF5_FOUND)
    blt_list_append(TO quest_regression_depends ELEMENTS scr IF SCR_FOUND)

    set(test_name quest_regression_test)

    blt_add_executable(
        NAME ${test_name}
        SOURCES quest_regression.cpp
        OUTPUT_DIR ${TEST_OUTPUT_DIRECTORY}
        DEPENDS_ON ${quest_regression_depends}
        FOLDER axom/quest/tests
        )

    if ( NOT AXOM_ENABLE_OPENMP )
        set(extra_compile_flags "${AXOM_DISABLE_OMP_PRAGMA_WARNINGS}")

        if ( AXOM_ENABLE_CUDA )
            string(STRIP "${extra_compile_flags}" extra_compile_flags)
            set(extra_compile_flags "-Xcompiler=${extra_compile_flags}")
        endif()

        blt_add_target_compile_flags( TO ${test_name} FLAGS "${extra_compile_flags}" )

    endif()

    # Add resolution tests for each dataset and resolution
    if(AXOM_DATA_DIR)
        set(quest_data_dir  ${AXOM_DATA_DIR}/quest)

        # Datasets contain a mesh name and resolution delimited by a colon
        set(quest_regression_datasets sphere:16
                                      tetrahedron:31)

        # Add additional regression datasets when its config variable is defined
        blt_list_append(
            TO          quest_regression_datasets
            ELEMENTS    aatbase_3_binary:16
                        aatbase_3_binary:32
                        boxedSphere:40
                        cap:16
                        cap:32
                        fin0:32
                        fin1:32
                        fin2:32
                        naca0012:16
                        naca0012:32
                        plane_binary:16
                        plane_binary:32
                        plane_simp:16
                        plane_simp:32
                        plane_simp:120_120_60
                        sphere:32
                        tetrahedron:100
            IF          AXOM_QUEST_ENABLE_EXTRA_REGRESSION_TESTS
           )

        foreach(el ${quest_regression_datasets})
            # Extract mesh and resolution from the dataset string
            string(REPLACE ":" ";" _dataset_res ${el})
            list(GET _dataset_res 0 _dataset)
            list(GET _dataset_res 1 _res)

            axom_add_test(
                NAME quest_regression_${_dataset}_${_res}
                COMMAND ${test_name}
                        --mesh ${quest_data_dir}/${_dataset}.stl
                        --baseline ${quest_data_dir}/regression/${_dataset}_${_res}_baseline.root
                NUM_MPI_TASKS 1
            )
        endforeach()
    endif()
endif()<|MERGE_RESOLUTION|>--- conflicted
+++ resolved
@@ -32,15 +32,6 @@
     gtest
    )
 
-<<<<<<< HEAD
-blt_list_append( TO quest_tests_depends ELEMENTS mpi IF ENABLE_MPI )
-blt_list_append( TO quest_tests_depends ELEMENTS openmp IF ENABLE_OPENMP)
-blt_list_append( TO quest_tests_depends ELEMENTS cuda IF ENABLE_CUDA )
-blt_list_append( TO quest_tests_depends ELEMENTS blt::hip IF ENABLE_HIP )
-blt_list_append( TO quest_tests_depends ELEMENTS RAJA IF RAJA_FOUND)
-
-=======
->>>>>>> 03d4c74a
 foreach(test ${quest_tests})
     get_filename_component( test_name ${test} NAME_WE )
 
@@ -70,38 +61,27 @@
 #------------------------------------------------------------------------------
 
 if(MFEM_FOUND)
-    set(quest_mfem_tests
-        quest_point_in_cell_mfem
-       )
-    foreach(test ${quest_mfem_tests})
-        set(test_name ${test})
-        blt_add_executable(
-            NAME ${test_name}
-            SOURCES ${test_name}.cpp
-            OUTPUT_DIR ${TEST_OUTPUT_DIRECTORY}
-            DEPENDS_ON ${quest_tests_depends} mfem
-            FOLDER axom/quest/tests
-            )
-
-        string(STRIP "${AXOM_DISABLE_UNUSED_PARAMETER_WARNINGS}" MFEM_COMPILE_FLAGS)
-
-<<<<<<< HEAD
-        if (ENABLE_CUDA)
-            set(MFEM_COMPILE_FLAGS "-Xcompiler=${MFEM_COMPILE_FLAGS}")
-        endif()
-=======
+    set(test_name quest_point_in_cell_mfem)
+    blt_add_executable(
+        NAME ${test_name}
+        SOURCES ${test_name}.cpp
+        OUTPUT_DIR ${TEST_OUTPUT_DIRECTORY}
+        DEPENDS_ON ${quest_tests_depends} mfem
+        FOLDER axom/quest/tests
+        )
+
+    string(STRIP "${AXOM_DISABLE_UNUSED_PARAMETER_WARNINGS}" MFEM_COMPILE_FLAGS)
+
     if (AXOM_ENABLE_CUDA)
         set(MFEM_COMPILE_FLAGS "-Xcompiler=${MFEM_COMPILE_FLAGS}")
     endif()
->>>>>>> 03d4c74a
-
-        blt_add_target_compile_flags( TO ${test_name} FLAGS "${MFEM_COMPILE_FLAGS}" )
-
-        axom_add_test(
-            NAME ${test_name}
-            COMMAND ${test_name}
-            )
-    endforeach()
+
+    blt_add_target_compile_flags( TO ${test_name} FLAGS "${MFEM_COMPILE_FLAGS}" )
+
+    axom_add_test(
+        NAME ${test_name}
+        COMMAND ${test_name}
+        )
 endif()
 
 
