--- conflicted
+++ resolved
@@ -73,31 +73,9 @@
 {
   // Use a pre-order traversal for readability
   writer.documentContainer(container);
-<<<<<<< HEAD
-  // If the current container contains a collection, visit that last to ensure
-  // that singleton fields present in the current table (those not part of struct
-  // elements) are displayed before the sub-container struct schema
-  const auto& child_containers = container.getChildContainers();
-  for(const auto& sub_container_entry : child_containers)
-  {
-    // Ignore the collection group as it will be visited later
-    if(!isCollectionGroup(sub_container_entry.first))
-    {
-      writerHelper(writer, *sub_container_entry.second);
-    }
-  }
-  auto iter = child_containers.find(
-    appendPrefix(container.name(), detail::COLLECTION_GROUP_NAME));
-  if(iter != child_containers.end())
-  {
-    const auto& coll_container = *iter->second;
-    // Make sure that the collection is "real"
-    if(coll_container.sidreGroup()->hasGroup(detail::COLLECTION_INDICES_NAME))
-    {
-      writerHelper(writer, coll_container);
-=======
   // Only visit a single element of a collection
-  if(isCollectionGroup(container.name()))
+  if(isCollectionGroup(container.name()) &&
+     container.sidreGroup()->hasView(detail::STRUCT_COLLECTION_FLAG))
   {
     auto indices = detail::collectionIndices(container);
     // Just use the first index
@@ -114,7 +92,6 @@
     for(const auto& sub_container_entry : container.getChildContainers())
     {
       writerHelper(writer, *sub_container_entry.second);
->>>>>>> c31fc330
     }
   }
 }
