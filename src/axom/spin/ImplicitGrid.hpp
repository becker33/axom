--- conflicted
+++ resolved
@@ -71,9 +71,6 @@
   using BinSet = slam::OrderedSet<IndexType, IndexType, SizePolicy>;
 
   using BitsetType = slam::BitSet;
-<<<<<<< HEAD
-  using BinBitMap = slam::Map<BitsetType, ElementSet>;
-=======
   using BinBitMap =
     slam::Map<BitsetType,
               slam::Set<IndexType, IndexType>,
@@ -81,7 +78,6 @@
               slam::policies::StrideOne<IndexType>>;
 
   struct QueryObject;
->>>>>>> 0cfc4d6c
 
   /*!
    * \brief Default constructor for an ImplicitGrid
