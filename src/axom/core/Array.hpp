--- conflicted
+++ resolved
@@ -131,15 +131,9 @@
    * \post size() == num_elements
    * \post getResizeRatio() == DEFAULT_RESIZE_RATIO
    */
-<<<<<<< HEAD
-  template <IndexType SFINAE = DIM,
-            typename std::enable_if<SFINAE != 1>::type* = nullptr,
-            typename... Args>
-=======
   template <typename... Args,
             typename std::enable_if<
               detail::all_types_are_integral<Args...>::value>::type* = nullptr>
->>>>>>> 3999cf27
   Array(Args... args);
 
   /*! 
@@ -226,46 +220,15 @@
   /// \name Array element access operators
   /// @{
 
-<<<<<<< HEAD
-  /*!
-   * \brief Accessor, returns a reference to the given value.
-   * For multidimensional arrays, indexes into the (flat) raw data.
-   *
-   * \param [in] idx the position of the value to return.
-   *
-   * \note equivalent to *(array.data() + idx).
-   *
-   * \pre 0 <= idx < m_num_elements
+  // TODO: Implement View class for the case where sizeof...(Args) < DIM (i.e., where the indexing results in a nonscalar)
+
+  /*!
+   * \brief Return a pointer to the array of data.
    */
   /// @{
-  AXOM_HOST_DEVICE T& operator[](const IndexType idx)
-  {
-    assert(inBounds(idx));
-    return m_data[idx];
-  }
-  /// \overload
-  AXOM_HOST_DEVICE const T& operator[](const IndexType idx) const
-  {
-    assert(inBounds(idx));
-    return m_data[idx];
-  }
-
-=======
->>>>>>> 3999cf27
-  // TODO: Implement View class for the case where sizeof...(Args) < DIM (i.e., where the indexing results in a nonscalar)
-
-  /*!
-   * \brief Return a pointer to the array of data.
-   */
-  /// @{
-
-<<<<<<< HEAD
-  AXOM_HOST_DEVICE T* data() { return m_data; }
-  AXOM_HOST_DEVICE const T* data() const { return m_data; }
-=======
+
   AXOM_HOST_DEVICE inline T* data() { return m_data; }
   AXOM_HOST_DEVICE inline const T* data() const { return m_data; }
->>>>>>> 3999cf27
 
   /// @}
 
@@ -606,19 +569,6 @@
    */
   virtual void dynamicRealloc(IndexType new_num_elements);
 
-<<<<<<< HEAD
-  /// \name Internal bounds-checking routines
-  /// @{
-
-  /*! \brief Test if idx is within bounds */
-  AXOM_HOST_DEVICE inline bool inBounds(IndexType idx) const
-  {
-    return idx >= 0 && idx < m_num_elements;
-  }
-  /// @}
-
-=======
->>>>>>> 3999cf27
   T* m_data = nullptr;
   /// \brief The full number of elements in the array
   ///  i.e., 3 for a 1D Array of size 3, 9 for a 3x3 2D array, etc
@@ -642,20 +592,12 @@
   : m_allocator_id(axom::detail::getAllocatorID<SPACE>())
 { }
 
-<<<<<<< HEAD
-template <typename T, int DIM>
-template <IndexType SFINAE, typename std::enable_if<SFINAE != 1>::type*, typename... Args>
-Array<T, DIM>::Array(Args... args)
-  : ArrayBase<T, DIM>(args...)
-  , m_allocator_id(axom::getDefaultAllocatorID())
-=======
 template <typename T, int DIM, MemorySpace SPACE>
 template <typename... Args,
           typename std::enable_if<detail::all_types_are_integral<Args...>::value>::type*>
 Array<T, DIM, SPACE>::Array(Args... args)
   : ArrayBase<T, DIM, Array<T, DIM, SPACE>>(args...)
   , m_allocator_id(axom::detail::getAllocatorID<SPACE>())
->>>>>>> 3999cf27
 {
   static_assert(sizeof...(Args) == DIM,
                 "Array size must match number of dimensions");
