--- conflicted
+++ resolved
@@ -150,19 +150,12 @@
 #------------------------------------------------------------------------------
 if (SCR_DIR)
     include(cmake/thirdparty/FindSCR.cmake)
-<<<<<<< HEAD
-    blt_register_library( NAME      scr
-                          INCLUDES  ${SCR_INCLUDE_DIRS}
-                          LIBRARIES ${SCR_LIBRARIES}
-                          TREAT_INCLUDES_AS_SYSTEM ON)
-=======
     blt_import_library( NAME       scr
                         INCLUDES   ${SCR_INCLUDE_DIRS}
-                        LIBRARIES  ${SCR_LIBRARY}
+                        LIBRARIES  ${SCR_LIBRARIES}
                         TREAT_INCLUDES_AS_SYSTEM ON
                         EXPORTABLE ON)
     blt_list_append(TO TPL_DEPS ELEMENTS scr)
->>>>>>> 858899f6
 else()
     message(STATUS "SCR support is OFF")
 endif()
