{
    "C_header_filename": "top.h", 
    "C_impl_filename": "top.cpp", 
    "F_impl_filename": "top.f", 
    "F_module_dependencies": [], 
    "F_module_name": "top_module", 
    "LUA_module_name": "lua_module_name", 
    "classes": [
        {
            "C_header_filename": "foo.h", 
            "C_impl_filename": "foo.cpp", 
            "F_derived_name": "FNames", 
            "F_impl_filename": "foo.f", 
            "F_module_dependencies": [
                [
                    "iso_c_binding", 
                    [
                        "C_PTR"
                    ]
                ]
            ], 
            "F_module_name": "name_module", 
            "cpp_header": "", 
            "fmt": {
                "CPP_this_call": "SH_this->", 
                "C_header_filename": "foo.h", 
                "C_impl_filename": "foo.cpp", 
                "C_type_name": "TES_names", 
                "F_C_prefix": "c_", 
                "F_derived_name": "FNames", 
                "F_impl_filename": "foo.f", 
                "F_module_name": "name_module", 
                "PY_PyObject": "PY_Names", 
                "PY_PyTypeObject": "PY_Names_Type", 
                "PY_capsule_name": "PY_Names_capsule_name", 
                "PY_from_object_func": "PP_Names_from_Object", 
                "PY_to_object_func": "PP_Names_to_Object", 
                "PY_type_filename": "pyNamestype.cpp", 
                "class_lower": "names", 
                "class_name": "names_", 
                "class_upper": "NAMES", 
                "cpp_class": "Names"
            }, 
            "methods": [
                {
                    "F_name_method": "type_method1", 
                    "_decl": "void method1()", 
                    "_function_index": 0, 
                    "_subprogram": "subroutine", 
                    "args": [], 
                    "attrs": {}, 
                    "decl": "void method1", 
                    "fmt": {
                        "C_call_list": "", 
                        "C_name": "XXX_TES_names_method1", 
                        "C_object": "Names *SH_this = static_cast<Names *>(static_cast<void *>(self));", 
                        "C_prototype": "TES_names * self", 
                        "C_return_type": "void", 
                        "C_rv_decl": "void SH_rv", 
                        "F_C_call": "xxx_tes_names_method1", 
                        "F_C_name": "xxx_tes_names_method1", 
                        "F_arg_c_call": "obj%voidptr", 
                        "F_arg_c_call_tab": "\tobj%voidptr", 
                        "F_arguments": "obj", 
                        "F_instance_ptr": "obj%voidptr", 
                        "F_name_generic": "method1", 
                        "F_name_impl": "names_method1", 
                        "F_name_method": "type_method1", 
                        "F_result": "RV", 
                        "F_subprogram": "subroutine", 
                        "PY_name_impl": "PY_names_method1", 
                        "c_const": "", 
                        "c_ptr": " *", 
                        "c_var": "self", 
                        "cpp_var": "SH_rv", 
                        "function_name": "method1", 
                        "underscore_name": "method1"
                    }, 
                    "options": {}, 
                    "result": {
                        "attrs": {}, 
                        "name": "method1", 
                        "type": "void"
                    }
                }, 
                {
                    "_decl": "void method2()", 
                    "_function_index": 1, 
                    "_subprogram": "subroutine", 
                    "args": [], 
                    "attrs": {}, 
                    "decl": "void method2", 
                    "fmt": {
                        "C_call_list": "", 
                        "C_name": "XXX_TES_names_method2", 
                        "C_object": "Names *SH_this = static_cast<Names *>(static_cast<void *>(self));", 
                        "C_prototype": "TES_names * self", 
                        "C_return_type": "void", 
                        "C_rv_decl": "void SH_rv", 
                        "F_C_call": "xxx_tes_names_method2", 
                        "F_C_name": "xxx_tes_names_method2", 
                        "F_arg_c_call": "obj%voidptr", 
                        "F_arg_c_call_tab": "\tobj%voidptr", 
                        "F_arguments": "obj", 
                        "F_instance_ptr": "obj%voidptr", 
                        "F_name_generic": "method2", 
                        "F_name_impl": "names_method2", 
                        "F_name_method": "method2", 
                        "F_result": "RV", 
                        "F_subprogram": "subroutine", 
                        "PY_name_impl": "PY_names_method2", 
                        "c_const": "", 
                        "c_ptr": " *", 
                        "c_var": "self", 
                        "cpp_var": "SH_rv", 
                        "function_name": "method2", 
                        "underscore_name": "method2"
                    }, 
                    "options": {}, 
                    "result": {
                        "attrs": {}, 
                        "name": "method2", 
                        "type": "void"
                    }
                }
            ], 
            "name": "Names", 
            "options": {
                "C_name_template": "XXX_{C_prefix}{class_name}{underscore_name}{function_suffix}", 
                "F_C_name_template": "XXX_{C_prefix}{class_name}{underscore_name}{function_suffix}", 
                "none": "foo"
            }
        }
    ], 
    "cpp_header": "", 
    "fmt": {
        "BBB": "BBB", 
        "CPP_template": "", 
        "CPP_this": "SH_this", 
        "CPP_this_call": "", 
        "C_header_filename": "top.h", 
        "C_impl_filename": "top.cpp", 
        "C_prefix": "TES_", 
        "C_result": "SH_rv", 
        "C_this": "self", 
        "F_C_prefix": "c_", 
        "F_C_pure_clause": "", 
        "F_C_result_clause": "", 
        "F_derived_member": "voidptr", 
        "F_impl_filename": "top.f", 
        "F_module_name": "top_module", 
        "F_pure_clause": "", 
        "F_result": "RV", 
        "F_result_clause": "", 
        "F_this": "obj", 
        "LUA_result": "rv", 
        "PY_PyObject": "PyObject", 
        "PY_header_filename": "pytestnamesmodule.hpp", 
        "PY_helper_filename": "pytestnameshelper.cpp", 
        "PY_library_doc": "library documentation", 
        "PY_module_filename": "pytestnamesmodule.cpp", 
        "PY_module_name": "testnames", 
        "PY_param_args": "args", 
        "PY_param_kwds": "kwds", 
        "PY_param_self": "self", 
        "PY_prefix": "PY_", 
        "PY_result": "rv", 
        "PY_used_param_args": false, 
        "PY_used_param_kwds": false, 
        "PY_used_param_self": false, 
        "class_name": "", 
        "function_suffix": "", 
        "library": "testnames", 
        "library_lower": "testnames", 
        "library_upper": "TESTNAMES", 
        "namespace_scope": ""
    }, 
    "functions": [
        {
            "_decl": "void function1()", 
            "_function_index": 2, 
            "_subprogram": "subroutine", 
            "args": [], 
            "attrs": {}, 
            "decl": "void function1", 
            "fmt": {
                "C_call_list": "", 
                "C_name": "YYY_TES_function1", 
                "C_object": "", 
                "C_prototype": "", 
                "C_return_type": "void", 
                "C_rv_decl": "void SH_rv", 
                "F_C_call": "yyy_tes_function1", 
                "F_C_name": "yyy_tes_function1", 
                "F_arg_c_call": "", 
                "F_arg_c_call_tab": "\t", 
                "F_arguments": "", 
                "F_instance_ptr": "obj%voidptr", 
                "F_name_generic": "function1", 
                "F_name_impl": "testnames_function1", 
                "F_name_method": "function1", 
                "F_result": "RV", 
                "F_subprogram": "subroutine", 
                "PY_name_impl": "PY_function1", 
                "c_const": "", 
                "cpp_var": "SH_rv", 
                "function_name": "function1", 
                "underscore_name": "function1"
            }, 
            "options": {}, 
            "result": {
                "attrs": {}, 
                "name": "function1", 
                "type": "void"
            }
        }, 
        {
            "C_name": "c_name_special", 
            "F_C_name": "f_c_name_special", 
            "F_name_impl": "f_name_special", 
            "_decl": "void function2()", 
            "_function_index": 3, 
            "_subprogram": "subroutine", 
            "args": [], 
            "attrs": {}, 
            "decl": "void function2", 
            "fmt": {
                "C_call_list": "", 
                "C_name": "c_name_special", 
                "C_object": "", 
                "C_prototype": "", 
                "C_return_type": "void", 
                "C_rv_decl": "void SH_rv", 
                "F_C_call": "f_c_name_special", 
                "F_C_name": "f_c_name_special", 
                "F_arg_c_call": "", 
                "F_arg_c_call_tab": "\t", 
                "F_arguments": "", 
                "F_instance_ptr": "obj%voidptr", 
                "F_name_generic": "function2", 
                "F_name_impl": "f_name_special", 
                "F_name_method": "function2", 
                "F_result": "RV", 
                "F_subprogram": "subroutine", 
                "PY_name_impl": "PY_function2", 
                "c_const": "", 
                "cpp_var": "SH_rv", 
                "function_name": "function2", 
                "underscore_name": "function2"
            }, 
            "options": {}, 
            "result": {
                "attrs": {}, 
                "name": "function2", 
                "type": "void"
            }
        }, 
        {
            "F_name_generic": "generic3", 
            "F_name_impl": "F_name_function3a_int", 
            "_cpp_overload": [
                4, 
                5
            ], 
            "_decl": "void function3a(int i+intent(in)+value)", 
            "_function_index": 4, 
            "_overloaded": true, 
            "_subprogram": "subroutine", 
            "args": [
                {
                    "attrs": {
                        "intent": "in", 
                        "value": true
                    }, 
                    "fmtc": {
                        "c_const": "", 
                        "c_ptr": "", 
                        "c_var": "i", 
                        "c_var_len": "Li", 
                        "c_var_num": "Ni", 
                        "cpp_type": "int", 
                        "cpp_var": "i"
                    }, 
                    "fmtf": {
                        "c_var": "i", 
                        "f_var": "i"
                    }, 
                    "fmtpy": {
                        "c_const": "", 
                        "c_ptr": "", 
                        "c_var": "i", 
                        "cpp_type": "int", 
                        "cpp_var": "i", 
                        "py_var": "SH_Py_i"
                    }, 
                    "name": "i", 
                    "type": "int"
                }
            ], 
            "attrs": {}, 
            "decl": "void function3a(int i)", 
            "fmt": {
                "C_call_list": "i", 
                "C_name": "YYY_TES_function3a_0", 
                "C_object": "", 
                "C_prototype": "int i", 
                "C_return_type": "void", 
                "C_rv_decl": "void SH_rv", 
                "F_C_call": "yyy_tes_function3a_0", 
                "F_C_name": "yyy_tes_function3a_0", 
                "F_arg_c_call": "i", 
                "F_arg_c_call_tab": "\ti", 
                "F_arguments": "i", 
                "F_instance_ptr": "obj%voidptr", 
                "F_name_generic": "generic3", 
                "F_name_impl": "F_name_function3a_int", 
                "F_name_method": "function3a_0", 
                "F_result": "RV", 
                "F_subprogram": "subroutine", 
                "PY_name_impl": "PY_function3a_0", 
                "c_const": "", 
                "cpp_var": "SH_rv", 
                "function_name": "function3a", 
                "function_suffix": "_0", 
                "underscore_name": "function3a"
            }, 
            "options": {}, 
            "result": {
                "attrs": {}, 
                "name": "function3a", 
                "type": "void"
            }
        }, 
        {
            "F_name_generic": "generic3", 
            "F_name_impl": "F_name_function3a_long", 
            "_cpp_overload": [
                4, 
                5
            ], 
            "_decl": "void function3a(long i+intent(in)+value)", 
            "_function_index": 5, 
            "_overloaded": true, 
            "_subprogram": "subroutine", 
            "args": [
                {
                    "attrs": {
                        "intent": "in", 
                        "value": true
                    }, 
                    "fmtc": {
                        "c_const": "", 
                        "c_ptr": "", 
                        "c_var": "i", 
                        "c_var_len": "Li", 
                        "c_var_num": "Ni", 
                        "cpp_type": "long", 
                        "cpp_var": "i"
                    }, 
                    "fmtf": {
                        "c_var": "i", 
                        "f_var": "i"
                    }, 
                    "fmtpy": {
                        "c_const": "", 
                        "c_ptr": "", 
                        "c_var": "i", 
                        "cpp_type": "long", 
                        "cpp_var": "i", 
                        "py_var": "SH_Py_i"
                    }, 
                    "name": "i", 
                    "type": "long"
                }
            ], 
            "attrs": {}, 
            "decl": "void function3a(long i)", 
            "fmt": {
                "C_call_list": "i", 
                "C_name": "YYY_TES_function3a_1", 
                "C_object": "", 
                "C_prototype": "long i", 
                "C_return_type": "void", 
                "C_rv_decl": "void SH_rv", 
                "F_C_call": "yyy_tes_function3a_1", 
                "F_C_name": "yyy_tes_function3a_1", 
                "F_arg_c_call": "i", 
                "F_arg_c_call_tab": "\ti", 
                "F_arguments": "i", 
                "F_instance_ptr": "obj%voidptr", 
                "F_name_generic": "generic3", 
                "F_name_impl": "F_name_function3a_long", 
                "F_name_method": "function3a_1", 
                "F_result": "RV", 
                "F_subprogram": "subroutine", 
                "PY_name_impl": "PY_function3a_1", 
                "c_const": "", 
                "cpp_var": "SH_rv", 
                "function_name": "function3a", 
                "function_suffix": "_1", 
                "underscore_name": "function3a"
            }, 
            "options": {}, 
            "result": {
                "attrs": {}, 
                "name": "function3a", 
                "type": "void"
            }
        }, 
        {
            "_decl": "int function4()", 
            "_function_index": 6, 
            "_subprogram": "function", 
            "args": [], 
            "attrs": {}, 
            "decl": "int function4()", 
            "fmt": {
                "C_call_list": "", 
                "C_name": "YYY_TES_function4", 
                "C_object": "", 
                "C_prototype": "", 
                "C_return_type": "int", 
                "C_rv_decl": "int SH_rv", 
                "F_C_call": "yyy_tes_function4", 
                "F_C_name": "yyy_tes_function4", 
                "F_arg_c_call": "", 
                "F_arg_c_call_tab": "\t", 
                "F_arguments": "", 
                "F_instance_ptr": "obj%voidptr", 
                "F_name_generic": "function4", 
                "F_name_impl": "testnames_function4", 
                "F_name_method": "function4", 
                "F_result": "RV", 
                "F_result_clause": " result(RV)", 
                "F_subprogram": "function", 
                "PY_name_impl": "PY_function4", 
                "c_const": "", 
                "cpp_var": "SH_rv", 
                "function_name": "function4", 
                "underscore_name": "function4"
            }, 
            "options": {}, 
            "result": {
                "attrs": {}, 
                "name": "function4", 
                "type": "int"
            }
        }
    ], 
    "library": "testnames", 
    "namespace": "", 
    "options": {
        "C_header_filename_class_template": "wrap{cpp_class}.h", 
        "C_header_filename_library_template": "wrap{library}.h", 
        "C_impl_filename_class_template": "wrap{cpp_class}.cpp", 
        "C_impl_filename_library_template": "wrap{library}.cpp", 
        "C_name_template": "{C_prefix}{class_name}{underscore_name}{function_suffix}", 
        "F_C_name_template": "{F_C_prefix}{class_name}{underscore_name}{function_suffix}", 
        "F_C_prefix": "c_", 
        "F_force_wrapper": true, 
        "F_impl_filename_class_template": "wrapf{cpp_class}.f", 
        "F_impl_filename_library_template": "wrapf{library_lower}.f", 
        "F_module_name_class_template": "{class_lower}_mod", 
        "F_module_name_library_template": "{library_lower}_mod", 
        "F_module_per_class": true, 
        "F_name_associated": "associated", 
        "F_name_generic_template": "{underscore_name}", 
        "F_name_impl_template": "{class_name}{underscore_name}{function_suffix}", 
        "F_name_instance_get": "get_instance", 
        "F_name_instance_set": "set_instance", 
        "F_name_method_template": "{underscore_name}{function_suffix}", 
        "F_result": "RV", 
        "F_string_len_trim": true, 
        "LUA_class_reg_template": "{LUA_prefix}{cpp_class}_Reg", 
        "LUA_ctor_name_template": "{cpp_class}", 
        "LUA_header_filename_template": "lua{library}module.hpp", 
        "LUA_metadata_template": "{cpp_class}.metatable", 
        "LUA_module_filename_template": "lua{library}module.cpp", 
        "LUA_module_name_template": "{library_lower}", 
        "LUA_module_reg_template": "{LUA_prefix}{library}_Reg", 
        "LUA_name_impl_template": "{LUA_prefix}{class_name}{underscore_name}", 
        "LUA_name_template": "{function_name}", 
        "LUA_userdata_member_template": "self", 
        "LUA_userdata_type_template": "{LUA_prefix}{cpp_class}_Type", 
        "PY_PyObject_template": "{PY_prefix}{cpp_class}", 
        "PY_PyTypeObject_template": "{PY_prefix}{cpp_class}_Type", 
        "PY_header_filename_template": "py{library}module.hpp", 
        "PY_helper_filename_template": "py{library}helper.cpp", 
        "PY_module_filename_template": "py{library}module.cpp", 
        "PY_name_impl_template": "{PY_prefix}{class_name}{underscore_name}{function_suffix}", 
        "PY_type_filename_template": "py{cpp_class}type.cpp", 
        "class_name_template": "{class_lower}_", 
        "debug": true, 
        "doxygen": true, 
        "wrap_c": true, 
        "wrap_fortran": true, 
        "wrap_lua": false, 
        "wrap_python": true
    }, 
    "patterns": [], 
    "types": {
        "MPI_Comm": {
            "c_fortran": "integer(C_INT)", 
            "c_header": "mpi.h", 
            "c_to_cpp": "MPI_Comm_f2c({c_var})", 
            "c_type": "MPI_Fint", 
            "cpp_to_c": "MPI_Comm_c2f({cpp_var})", 
            "cpp_type": "MPI_Comm", 
            "f_type": "integer"
        }, 
        "Names": {
            "LUA_pop": "({LUA_userdata_type} *)luaL_checkudata({LUA_state_var}, 1, \"{LUA_metadata}\")", 
            "LUA_type": "LUA_TUSERDATA", 
            "PY_PyObject": "PY_Names", 
            "PY_PyTypeObject": "PY_Names_Type", 
            "PY_from_object": "PP_Names_from_Object", 
            "PY_to_object": "PP_Names_to_Object", 
            "base": "wrapped", 
            "c_fortran": "type(C_PTR)", 
            "c_to_cpp": "static_cast<{c_const}Names{c_ptr}>(static_cast<{c_const}void *>({c_var}))", 
            "c_type": "TES_names", 
            "cpp_to_c": "static_cast<{c_const}TES_names *>(static_cast<{c_const}void *>({cpp_var}))", 
            "cpp_type": "Names", 
            "f_args": "{c_var}%{F_derived_member}", 
            "f_derived_type": "FNames", 
            "f_module": {
                "name_module": [
                    "names"
                ]
            }, 
<<<<<<< HEAD
            "f_return_code": "{F_result}%{F_derived_member} = {F_C_call}({F_arg_c_call_tab})", 
            "f_type": "type(names)", 
=======
            "f_return_code": "{F_result}%{F_derived_member} = {F_C_name}({F_arg_c_call_tab})", 
            "f_type": "type(FNames)", 
>>>>>>> 43df779a
            "forward": "Names", 
            "py_statements": {
                "intent_in": {
                    "post_parse": [
                        "{cpp_var} = {py_var} ? {py_var}->{BBB} : NULL;"
                    ]
                }, 
                "intent_out": {
                    "ctor": [
                        "{PyObject} * {py_var} = PyObject_New({PyObject}, &{PyTypeObject});", 
                        "{py_var}->{BBB} = {cpp_var};"
                    ]
                }
            }
        }, 
        "bool": {
            "LUA_pop": "lua_toboolean({LUA_state_var}, {LUA_index})", 
            "LUA_push": "lua_pushboolean({LUA_state_var}, {c_var})", 
            "LUA_type": "LUA_TBOOLEAN", 
            "PY_PyTypeObject": "PyBool_Type", 
            "PY_ctor": "PyBool_FromLong({c_var})", 
            "c_fortran": "logical(C_BOOL)", 
            "c_type": "bool", 
            "cpp_type": "bool", 
            "f_kind": "C_BOOL", 
            "f_module": {
                "iso_c_binding": [
                    "C_BOOL"
                ]
            }, 
            "f_statements": {
                "intent_in": {
                    "declare": [
                        "logical(C_BOOL) {c_var}"
                    ], 
                    "pre_call": [
                        "{c_var} = {f_var}  ! coerce to C_BOOL"
                    ]
                }, 
                "result": {
                    "need_wrapper": true
                }
            }, 
            "f_type": "logical", 
            "py_statements": {
                "intent_in": {
                    "post_parse": [
                        "{cpp_var} = PyObject_IsTrue({py_var});"
                    ]
                }
            }
        }, 
        "char": {
            "LUA_pop": "lua_tostring({LUA_state_var}, {LUA_index})", 
            "LUA_push": "lua_pushstring({LUA_state_var}, {c_var})", 
            "LUA_type": "LUA_TSTRING", 
            "PY_ctor": "PyString_FromString({c_var})", 
            "PY_format": "s", 
            "base": "string", 
            "c_fortran": "character(kind=C_CHAR)", 
            "c_statements": {
                "intent_in": {
                    "cpp_header": "<cstring>", 
                    "cpp_local_var": true, 
                    "post_call": [
                        "delete [] {cpp_var};"
                    ], 
                    "pre_call": [
                        "int {c_var_len} = std::strlen({c_var});", 
                        "char * {cpp_var} = new char [{c_var_len} + 1];", 
                        "std::strncpy({cpp_var}, {c_var}, {c_var_len});", 
                        "{cpp_var}[{c_var_len}] = '\\0';"
                    ], 
                    "pre_call_trim": [
                        "char * {cpp_var} = new char [{c_var_len} + 1];", 
                        "std::strncpy({cpp_var}, {c_var}, {c_var_len});", 
                        "{cpp_var}[{c_var_len}] = '\\0';"
                    ]
                }, 
                "intent_out": {
                    "cpp_header": "shroudrt.hpp", 
                    "cpp_local_var": true, 
                    "post_call": [
                        "shroud_FccCopy({c_var}, {c_var_len}, {cpp_val});", 
                        "delete [] {cpp_var};"
                    ], 
                    "pre_call": [
                        "char * {cpp_var} = new char [{c_var_num} + 1];"
                    ]
                }, 
                "result": {
                    "cpp_header": "shroudrt.hpp", 
                    "post_call": [
                        "shroud_FccCopy({c_var}, {c_var_len}, {cpp_val});"
                    ]
                }
            }, 
            "c_type": "char", 
            "cpp_type": "char", 
            "f_module": {
                "iso_c_binding": null
            }, 
            "f_type": "character(*)"
        }, 
        "char_scalar": {
            "LUA_pop": "lua_tostring({LUA_state_var}, {LUA_index})", 
            "LUA_push": "lua_pushstring({LUA_state_var}, {c_var})", 
            "LUA_type": "LUA_TSTRING", 
            "PY_ctor": "PyString_FromString({c_var})", 
            "PY_format": "s", 
            "c_fortran": "character(kind=C_CHAR)", 
            "c_statements": {
                "result": {
                    "post_call": [
                        "// {c_var_len} is always 1, test to silence warning about unused variable", 
                        "if ({c_var_len} == 1) *{c_var} = {cpp_val};"
                    ]
                }
            }, 
            "c_type": "char", 
            "cpp_type": "char", 
            "f_module": {
                "iso_c_binding": null
            }, 
            "f_type": "character"
        }, 
        "double": {
            "LUA_pop": "lua_tonumber({LUA_state_var}, {LUA_index})", 
            "LUA_push": "lua_pushnumber({LUA_state_var}, {c_var})", 
            "LUA_type": "LUA_TNUMBER", 
            "PY_format": "d", 
            "c_fortran": "real(C_DOUBLE)", 
            "c_type": "double", 
            "cpp_type": "double", 
            "f_cast": "real({f_var}, C_DOUBLE)", 
            "f_kind": "C_DOUBLE", 
            "f_module": {
                "iso_c_binding": [
                    "C_DOUBLE"
                ]
            }, 
            "f_type": "real(C_DOUBLE)"
        }, 
        "float": {
            "LUA_pop": "lua_tonumber({LUA_state_var}, {LUA_index})", 
            "LUA_push": "lua_pushnumber({LUA_state_var}, {c_var})", 
            "LUA_type": "LUA_TNUMBER", 
            "PY_format": "f", 
            "c_fortran": "real(C_FLOAT)", 
            "c_type": "float", 
            "cpp_type": "float", 
            "f_cast": "real({f_var}, C_FLOAT)", 
            "f_kind": "C_FLOAT", 
            "f_module": {
                "iso_c_binding": [
                    "C_FLOAT"
                ]
            }, 
            "f_type": "real(C_FLOAT)"
        }, 
        "int": {
            "LUA_pop": "lua_tointeger({LUA_state_var}, {LUA_index})", 
            "LUA_push": "lua_pushinteger({LUA_state_var}, {c_var})", 
            "LUA_type": "LUA_TNUMBER", 
            "PY_format": "i", 
            "c_fortran": "integer(C_INT)", 
            "c_type": "int", 
            "cpp_type": "int", 
            "f_cast": "int({f_var}, C_INT)", 
            "f_kind": "C_INT", 
            "f_module": {
                "iso_c_binding": [
                    "C_INT"
                ]
            }, 
            "f_type": "integer(C_INT)"
        }, 
        "integer(C_INT)": {
            "LUA_pop": "lua_tointeger({LUA_state_var}, {LUA_index})", 
            "LUA_push": "lua_pushinteger({LUA_state_var}, {c_var})", 
            "LUA_type": "LUA_TNUMBER", 
            "PY_format": "i", 
            "c_fortran": "integer(C_INT)", 
            "c_type": "int", 
            "cpp_type": "int", 
            "f_cast": "int({f_var}, C_INT)", 
            "f_kind": "C_INT", 
            "f_module": {
                "iso_c_binding": [
                    "C_INT"
                ]
            }, 
            "f_type": "integer(C_INT)"
        }, 
        "integer(C_LONG)": {
            "LUA_pop": "lua_tointeger({LUA_state_var}, {LUA_index})", 
            "LUA_push": "lua_pushinteger({LUA_state_var}, {c_var})", 
            "LUA_type": "LUA_TNUMBER", 
            "PY_format": "l", 
            "c_fortran": "integer(C_LONG)", 
            "c_type": "long", 
            "cpp_type": "long", 
            "f_cast": "int({f_var}, C_LONG)", 
            "f_kind": "C_LONG", 
            "f_module": {
                "iso_c_binding": [
                    "C_LONG"
                ]
            }, 
            "f_type": "integer(C_LONG)"
        }, 
        "long": {
            "LUA_pop": "lua_tointeger({LUA_state_var}, {LUA_index})", 
            "LUA_push": "lua_pushinteger({LUA_state_var}, {c_var})", 
            "LUA_type": "LUA_TNUMBER", 
            "PY_format": "l", 
            "c_fortran": "integer(C_LONG)", 
            "c_type": "long", 
            "cpp_type": "long", 
            "f_cast": "int({f_var}, C_LONG)", 
            "f_kind": "C_LONG", 
            "f_module": {
                "iso_c_binding": [
                    "C_LONG"
                ]
            }, 
            "f_type": "integer(C_LONG)"
        }, 
        "real(C_DOUBLE)": {
            "LUA_pop": "lua_tonumber({LUA_state_var}, {LUA_index})", 
            "LUA_push": "lua_pushnumber({LUA_state_var}, {c_var})", 
            "LUA_type": "LUA_TNUMBER", 
            "PY_format": "d", 
            "c_fortran": "real(C_DOUBLE)", 
            "c_type": "double", 
            "cpp_type": "double", 
            "f_cast": "real({f_var}, C_DOUBLE)", 
            "f_kind": "C_DOUBLE", 
            "f_module": {
                "iso_c_binding": [
                    "C_DOUBLE"
                ]
            }, 
            "f_type": "real(C_DOUBLE)"
        }, 
        "real(C_FLOAT)": {
            "LUA_pop": "lua_tonumber({LUA_state_var}, {LUA_index})", 
            "LUA_push": "lua_pushnumber({LUA_state_var}, {c_var})", 
            "LUA_type": "LUA_TNUMBER", 
            "PY_format": "f", 
            "c_fortran": "real(C_FLOAT)", 
            "c_type": "float", 
            "cpp_type": "float", 
            "f_cast": "real({f_var}, C_FLOAT)", 
            "f_kind": "C_FLOAT", 
            "f_module": {
                "iso_c_binding": [
                    "C_FLOAT"
                ]
            }, 
            "f_type": "real(C_FLOAT)"
        }, 
        "size_t": {
            "LUA_pop": "lua_tointeger({LUA_state_var}, {LUA_index})", 
            "LUA_push": "lua_pushinteger({LUA_state_var}, {c_var})", 
            "LUA_type": "LUA_TNUMBER", 
            "PY_ctor": "PyInt_FromLong({c_var})", 
            "c_fortran": "integer(C_SIZE_T)", 
            "c_header": "stdlib.h", 
            "c_type": "size_t", 
            "cpp_type": "size_t", 
            "f_cast": "int({f_var}, C_SIZE_T)", 
            "f_kind": "C_SIZE_T", 
            "f_module": {
                "iso_c_binding": [
                    "C_SIZE_T"
                ]
            }, 
            "f_type": "integer(C_SIZE_T)"
        }, 
        "std::string": {
            "LUA_pop": "lua_tostring({LUA_state_var}, {LUA_index})", 
            "LUA_push": "lua_pushstring({LUA_state_var}, {c_var})", 
            "LUA_type": "LUA_TSTRING", 
            "PY_ctor": "PyString_FromString({c_var})", 
            "PY_format": "s", 
            "base": "string", 
            "c_fortran": "character(kind=C_CHAR)", 
            "c_statements": {
                "intent_in": {
                    "cpp_local_var": true, 
                    "pre_call": [
                        "{c_const}std::string {cpp_var}({c_var});"
                    ], 
                    "pre_call_trim": [
                        "{c_const}std::string {cpp_var}({c_var}, {c_var_trim});"
                    ]
                }, 
                "intent_out": {
                    "cpp_header": "shroudrt.hpp", 
                    "post_call": [
                        "shroud_FccCopy({c_var}, {c_var_len}, {cpp_val});"
                    ]
                }, 
                "result": {
                    "cpp_header": "shroudrt.hpp", 
                    "post_call": [
                        "shroud_FccCopy({c_var}, {c_var_len}, {cpp_val});"
                    ]
                }
            }, 
            "c_type": "char", 
            "cpp_header": "<string>", 
            "cpp_to_c": "{cpp_var}.c_str()", 
            "cpp_type": "std::string", 
            "f_module": {
                "iso_c_binding": null
            }, 
            "f_type": "character(*)", 
            "py_statements": {
                "intent_in": {
                    "cpp_local_var": true, 
                    "post_parse": [
                        "{c_const}std::string {cpp_var}({c_var});"
                    ]
                }
            }
        }, 
        "string": {
            "LUA_pop": "lua_tostring({LUA_state_var}, {LUA_index})", 
            "LUA_push": "lua_pushstring({LUA_state_var}, {c_var})", 
            "LUA_type": "LUA_TSTRING", 
            "PY_ctor": "PyString_FromString({c_var})", 
            "PY_format": "s", 
            "base": "string", 
            "c_fortran": "character(kind=C_CHAR)", 
            "c_statements": {
                "intent_in": {
                    "cpp_local_var": true, 
                    "pre_call": [
                        "{c_const}std::string {cpp_var}({c_var});"
                    ], 
                    "pre_call_trim": [
                        "{c_const}std::string {cpp_var}({c_var}, {c_var_trim});"
                    ]
                }, 
                "intent_out": {
                    "cpp_header": "shroudrt.hpp", 
                    "post_call": [
                        "shroud_FccCopy({c_var}, {c_var_len}, {cpp_val});"
                    ]
                }, 
                "result": {
                    "cpp_header": "shroudrt.hpp", 
                    "post_call": [
                        "shroud_FccCopy({c_var}, {c_var_len}, {cpp_val});"
                    ]
                }
            }, 
            "c_type": "char", 
            "cpp_header": "<string>", 
            "cpp_to_c": "{cpp_var}.c_str()", 
            "cpp_type": "std::string", 
            "f_module": {
                "iso_c_binding": null
            }, 
            "f_type": "character(*)", 
            "py_statements": {
                "intent_in": {
                    "cpp_local_var": true, 
                    "post_parse": [
                        "{c_const}std::string {cpp_var}({c_var});"
                    ]
                }
            }
        }, 
        "string_result_fstr": {
            "LUA_pop": "lua_tostring({LUA_state_var}, {LUA_index})", 
            "LUA_push": "lua_pushstring({LUA_state_var}, {c_var})", 
            "LUA_type": "LUA_TSTRING", 
            "PY_ctor": "PyString_FromString({c_var})", 
            "PY_format": "s", 
            "base": "string", 
            "c_fortran": "character(kind=C_CHAR)", 
            "c_statements": {
                "intent_in": {
                    "cpp_local_var": true, 
                    "pre_call": [
                        "{c_const}std::string {cpp_var}({c_var});"
                    ], 
                    "pre_call_trim": [
                        "{c_const}std::string {cpp_var}({c_var}, {c_var_trim});"
                    ]
                }, 
                "intent_out": {
                    "cpp_header": "shroudrt.hpp", 
                    "post_call": [
                        "shroud_FccCopy({c_var}, {c_var_len}, {cpp_val});"
                    ]
                }, 
                "result": {
                    "cpp_header": "shroudrt.hpp", 
                    "post_call": [
                        "shroud_FccCopy({c_var}, {c_var_len}, {cpp_val});"
                    ]
                }
            }, 
            "c_type": "char", 
            "cpp_header": "<string>", 
            "cpp_to_c": "{cpp_var}.c_str()", 
            "cpp_type": "std::string", 
            "f_helper": {
                "f_return_code": {
                    "fstr": true
                }
            }, 
            "f_module": {
                "iso_c_binding": null
            }, 
            "f_return_code": "{F_result} = fstr({F_C_call}({F_arg_c_call_tab}))", 
            "f_type": "character(*)", 
            "py_statements": {
                "intent_in": {
                    "cpp_local_var": true, 
                    "post_parse": [
                        "{c_const}std::string {cpp_var}({c_var});"
                    ]
                }
            }
        }, 
        "void": {
            "PY_ctor": "PyCapsule_New({cpp_var}, NULL, NULL)", 
            "c_fortran": "type(C_PTR)", 
            "c_type": "void", 
            "cpp_type": "void", 
            "f_type": "type(C_PTR)"
        }
    }
}<|MERGE_RESOLUTION|>--- conflicted
+++ resolved
@@ -528,13 +528,8 @@
                     "names"
                 ]
             }, 
-<<<<<<< HEAD
             "f_return_code": "{F_result}%{F_derived_member} = {F_C_call}({F_arg_c_call_tab})", 
-            "f_type": "type(names)", 
-=======
-            "f_return_code": "{F_result}%{F_derived_member} = {F_C_name}({F_arg_c_call_tab})", 
             "f_type": "type(FNames)", 
->>>>>>> 43df779a
             "forward": "Names", 
             "py_statements": {
                 "intent_in": {
