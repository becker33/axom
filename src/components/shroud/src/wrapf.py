#!/bin/env python3
"""
Generate Fortran bindings for C++ code.

module {F_module_name}

  type {F_derived_name}
    type(C_PTR) {F_derived_member}
  contains
    procedure :: {F_name_method} => {F_name_impl}
    generic :: {F_name_generic} => {F_name_method}, ...
  end type {F_derived_name}

  ! interface for C functions
  interface
    {F_C_pure_clause}{F_C_subprogram} {F_C_name}({F_C_arguments}) &
        {F_C_result_clause} &
        bind(C, name="{C_name}")
      {arg_c_decl}
    end {F_C_subprogram} {F_C_name}
  end interface

  interface {F_name_generic}
    module procedure {F_name_impl}
  end interface {F_name_generic}

contains

  {F_pure_clause} {F_subprogram} {F_name_impl}({F_arguments}){F_result_clause}
      {F_C_name}({F_arg_c_call_tab})
  end {F_subprogram} {F_name_impl}

end module {F_module_name}
----------
TODO:
  intent is kludged for now.  They're all intent(IN) because ifort
  requires them for pure functions

"""
from __future__ import print_function

<<<<<<< HEAD
import whelpers
=======
import os
>>>>>>> a46f4c50
import util
from util import wformat, append_format

class Wrapf(util.WrapperMixin):
    """Generate Fortran bindings.
    """

    def __init__(self, tree, config, splicers):
        self.tree = tree    # json tree
        self.patterns = tree['patterns']
        self.config = config
        self.log = config.log
        self.typedef = tree['types']
        self._init_splicer(splicers)
        self.comment = '!'
        self.doxygen_begin = '!>'
        self.doxygen_cont = '!!'
        self.doxygen_end = '!<'

    def _begin_output_file(self):
        """Start a new class for output"""
        self.use_stmts = []
        self.f_type_decl = []
        self.c_interface = []
        self.generic_interface = []
        self.impl = []         # implementation, after contains
        self.operator_impl = []
        self.operator_map = {} # list of function names by operator
                               # {'.eq.': [ 'abc', 'def'] }
        self.c_interface.append('interface')
        self.c_interface.append(1)
        self.f_helper = {}

    def _end_output_file(self):
        self.c_interface.append(-1)
        self.c_interface.append('end interface')

    def _begin_class(self):
        self.f_type_generic = {} # look for generic methods
        self.type_bound_part = []

    def _c_type(self, arg):
        """
        Return the Fortran type, and dimension
        pass-by-value default

        attributes:
        ptr - True = pass-by-reference
        reference - True = pass-by-reference
        dimension - True = '(*)'

        """
        t = []
        typedef = self.typedef[arg['type']]
        attrs = arg['attrs']
        intent = attrs.get('intent', None)

        typ = typedef.c_fortran
        t.append(typ)
        if attrs.get('value', False):
            t.append('value')
        if intent:
            t.append('intent(%s)' % intent.upper())
        if typedef.base == 'string':
            dimension = '(*)'  # is array
        else:
            # XXX should C always have dimensions of '(*)'?
            dimension = attrs.get('dimension', '')
        return (', '.join(t), dimension)

    def _c_decl(self, arg, name=None):
        """
        Return the Fortran declaration.

        If name is not supplied, use name in arg.
        This makes it easy to reproduce the arguments.
        """
        typ, dimension = self._c_type(arg)
        rv = typ + ' :: ' + ( name or arg['name'] ) + dimension
        return rv

    def _f_type(self, arg, default=None, local=False):
        """
        Return the Fortran type, and array attribute
        pass-by-value default

        attributes:
        ptr - True = pass-by-reference
        reference - True = pass-by-reference

        If local==True, this is a local variable, skip attributes
          OPTIONAL, VALUE, and INTENT
        """
        t = []
        typedef = self.typedef[arg['type']]
        attrs = arg['attrs']
        intent = attrs.get('intent', None)

        typ = typedef.f_type
        t.append(typ)
        if not local:  # must be dummy argument
            if attrs.get('value', False):
                t.append('value')
            if intent:
                t.append('intent(%s)' % intent.upper())
#--            if default is None:
#--                default = attrs.get('default', '')
#--            if default != '':
#--                t.append('optional')
        dimension = attrs.get('dimension', '')
        return (', '.join(t), dimension)

    def _f_decl(self, arg, name=None, default=None, local=False):
        """
        Return the Fortran declaration.

        If name is not supplied, use name in arg.
        This makes it easy to reproduce the arguments.
        """
        typ, dimension = self._f_type(arg, default=default, local=local)
        rv = typ + ' :: ' + ( name or arg['name'] ) + dimension
        return rv

    def wrap_library(self):
        options = self.tree['options']
        fmt_library = self.tree['fmt']
        fmt_library.F_result_clause = ''
        fmt_library.F_pure_clause = ''
        fmt_library.F_C_result_clause = ''
        fmt_library.F_C_pure_clause = ''

        self._begin_output_file()
        self._push_splicer('class')
        for node in self.tree['classes']:
            self._begin_class()

            name = node['name']
            # how to decide module name, module per class
#            module_name = node['options'].setdefault('module_name', name.lower())
            self.wrap_class(node)
            if options.F_module_per_class:
                self._end_output_file()
                self.write_module(node, cls=True)
                self._begin_output_file()
        self._pop_splicer('class')

        if self.tree['functions']:
            self._begin_class()  # clear out old class info
            if options.F_module_per_class:
                self._begin_output_file()
            self.tree['F_module_dependencies'] = []
            for node in self.tree['functions']:
                self.wrap_function(None, node)
            self.c_interface.append('')
            self._create_splicer('additional_interfaces', self.c_interface)
            self.impl.append('')
            self._create_splicer('additional_functions', self.impl)

            # Look for generics
            # splicer to extend generic
            self._push_splicer('generic')
            iface = self.generic_interface
            for key in sorted(self.f_type_generic.keys()):
                generics = self.f_type_generic[key]
                if len(generics) > 1:
                    self._push_splicer(key)
                    iface.append('')
                    iface.append('interface ' + key)
                    iface.append(1)
                    for genname in generics:
                        iface.append('module procedure ' + genname)
                    iface.append(-1)
                    iface.append('end interface ' + key)
                    self._pop_splicer(key)
            self._pop_splicer('generic')

            if options.F_module_per_class:
                # library module
                self._end_output_file()
                self._create_splicer('module_use', self.use_stmts)
                self.write_module(self.tree)

        if not options.F_module_per_class:
            # put all functions and classes into one module
            self.tree['F_module_dependencies'] = []
            self._end_output_file()
            self.write_module(self.tree)

        self.write_c_helper()

    def wrap_class(self, node):
        self.log.write("class {1[name]}\n".format(self, node))
        name = node['name']
        unname = util.un_camel(name)
        typedef = self.typedef[name]

        fmt_class = node['fmt']

        fmt_class.F_derived_name = typedef.f_derived_type

        # wrap methods
        self._push_splicer(fmt_class.cpp_class)
        self._create_splicer('module_use', self.use_stmts)
        self._push_splicer('method')
        for method in node['methods']:
            self.wrap_function(node, method)
        self._pop_splicer('method')
        self.write_object_get_set(node, fmt_class)
        self.impl.append('')
        self._create_splicer('additional_functions', self.impl)
        self._pop_splicer(fmt_class.cpp_class)

        # type declaration
        self.f_type_decl.append('')
        self._push_splicer(fmt_class.cpp_class)
        self._create_splicer('module_top', self.f_type_decl)
        self.f_type_decl.extend([
                '',
                wformat('type {F_derived_name}', fmt_class),
                1,
                wformat('type(C_PTR), private :: {F_derived_member}', fmt_class),
                ])
        self._create_splicer('component_part', self.f_type_decl)
        self.f_type_decl.extend([
                -1, 'contains', 1,
                ])
        self.f_type_decl.extend(self.type_bound_part)

        # Look for generics
        # splicer to extend generic
        self._push_splicer('generic')
        for key in sorted(self.f_type_generic.keys()):
            methods = self.f_type_generic[key]
            if len(methods) > 1:
                self.f_type_decl.append('generic :: %s => &' % key)
                self.f_type_decl.append(1)
                self._create_splicer(key, self.f_type_decl)
                for genname in methods[:-1]:
                    self.f_type_decl.append(genname + ',  &')
                self.f_type_decl.append(methods[-1])
                self.f_type_decl.append(-1)
        self._pop_splicer('generic')

        self._create_splicer('type_bound_procedure_part', self.f_type_decl)
        self.f_type_decl.extend([
                 -1,
                 wformat('end type {F_derived_name}', fmt_class),
                 ])

        self.c_interface.append('')
        self._create_splicer('additional_interfaces', self.c_interface)

        self._pop_splicer(fmt_class.cpp_class)

        # overload operators
        self.overload_compare(fmt_class, '.eq.', fmt_class.class_lower + '_eq',
                              wformat('c_associated(a%{F_derived_member}, b%{F_derived_member})', fmt_class))
#        self.overload_compare(fmt_class, '==', fmt_class.class_lower + '_eq', None)
        self.overload_compare(fmt_class, '.ne.', fmt_class.class_lower + '_ne',
                              wformat('.not. c_associated(a%{F_derived_member}, b%{F_derived_member})', fmt_class))
#        self.overload_compare(fmt_class, '/=', fmt_class.class_lower + '_ne', None)

    def write_object_get_set(self, node, fmt_class):
        """Write get and set methods for instance pointer.

        node = class dictionary
        """
        options = node['options']
        impl = self.impl
        fmt = util.Options(fmt_class)

        fmt.F_instance_ptr = wformat('{F_this}%{F_derived_member}', fmt)

        # get
        fmt.underscore_name = options['F_name_instance_get']
        if fmt.underscore_name:
            fmt.underscore_name = options['F_name_instance_get']
            fmt.F_name_method = wformat(options['F_name_method_template'], fmt)
            fmt.F_name_impl = wformat(options['F_name_impl_template'], fmt)

            self.type_bound_part.append('procedure :: %s => %s' % (
                    fmt.F_name_method, fmt.F_name_impl))

            impl.append('')
            append_format(impl, 'function {F_name_impl}({F_this}) result ({F_derived_member})', fmt)
            impl.append(1)
            impl.append('use iso_c_binding, only: C_PTR')
            impl.append('implicit none')
            append_format(impl, 'class({F_derived_name}), intent(IN) :: {F_this}', fmt)
            append_format(impl, 'type(C_PTR) :: {F_derived_member}', fmt)
            append_format(impl, '{F_derived_member} = {F_instance_ptr}', fmt)
            impl.append(-1)
            append_format(impl, 'end function {F_name_impl}', fmt)
        
        # set
        fmt.underscore_name = options['F_name_instance_set']
        if fmt.underscore_name:
            fmt.F_name_method = wformat(options['F_name_method_template'], fmt)
            fmt.F_name_impl = wformat(options['F_name_impl_template'], fmt)

            self.type_bound_part.append('procedure :: %s => %s' % (
                    fmt.F_name_method, fmt.F_name_impl))

            impl.append('')
            append_format(impl, 'subroutine {F_name_impl}({F_this}, {F_derived_member})', fmt)
            impl.append(1)
            impl.append('use iso_c_binding, only: C_PTR')
            impl.append('implicit none')
            append_format(impl, 'class({F_derived_name}), intent(INOUT) :: {F_this}', fmt)
            append_format(impl, 'type(C_PTR), intent(IN) :: {F_derived_member}', fmt)
            append_format(impl, '{F_instance_ptr} = {F_derived_member}', fmt)
            impl.append(-1)
            append_format(impl, 'end subroutine {F_name_impl}', fmt)
        
        # associated
        fmt.underscore_name = options['F_name_associated']
        if fmt.underscore_name:
            fmt.F_name_method = wformat(options['F_name_method_template'], fmt)
            fmt.F_name_impl = wformat(options['F_name_impl_template'], fmt)

            self.type_bound_part.append('procedure :: %s => %s' % (
                    fmt.F_name_method, fmt.F_name_impl))

            impl.append('')
            append_format(impl, 'function {F_name_impl}({F_this}) result (rv)', fmt)
            impl.append(1)
            impl.append('use iso_c_binding, only: c_associated')
            impl.append('implicit none')
            append_format(impl, 'class({F_derived_name}), intent(IN) :: {F_this}', fmt)
            impl.append('logical rv')
            append_format(impl, 'rv = c_associated({F_instance_ptr})', fmt)
            impl.append(-1)
            append_format(impl, 'end function {F_name_impl}', fmt)
        
    def overload_compare(self, fmt_class, operator, procedure, predicate):
        """ Overload .eq. and .eq.
        """
        fmt = util.Options(fmt_class)
        fmt.procedure = procedure
        fmt.predicate = predicate

        ops = self.operator_map.setdefault(operator, [])
        ops.append(procedure)

        if predicate is None:
            # .eq. and == use same function
            return

        operator = self.operator_impl
        operator.append('')
        append_format(operator, 'function {procedure}(a,b) result (rv)', fmt)
        operator.append(1)
        operator.append('use iso_c_binding, only: c_associated')
        operator.append('implicit none')
        append_format(operator, 'type({F_derived_name}), intent(IN) ::a,b', fmt)
        operator.append('logical :: rv')
        append_format(operator, 'if ({predicate}) then', fmt)
        operator.append(1)
        operator.append('rv = .true.')
        operator.append(-1)
        operator.append('else')
        operator.append(1)
        operator.append('rv = .false.')
        operator.append(-1)
        operator.append('endif')
        operator.append(-1)
        append_format(operator, 'end function {procedure}', fmt)

    def wrap_function(self, cls, node):
        """
        cls  - class node or None for functions
        node - function/method node

        Wrapping involves both a C interface and a Fortran wrapper.
        For some generic functions there may be single C method with
        multiple Fortran wrappers.

        """
        if cls:
            cls_function = 'method'
        else:
            cls_function = 'function'

        options = node['options']
        wrap = []
        if options.wrap_c:
            wrap.append('C-interface')
        if options.wrap_fortran:
            wrap.append('Fortran')
        if not wrap:
            return

        self.log.write(', '.join(wrap))
        self.log.write(" {0} {1[_decl]}\n".format(cls_function, node))

        # Create fortran wrappers first.
        # If no real work to do, call the C function directly.
        if options.wrap_fortran:
            self.wrap_function_impl(cls, node)
        if options.wrap_c:
            self.wrap_function_interface(cls, node)

    def wrap_function_interface(self, cls, node):
        """
        Write Fortran interface for C function
        cls  - class node or None for functions
        node - function/method node

        Wrapping involves both a C interface and a Fortran wrapper.
        For some generic functions there may be single C method with
        multiple Fortran wrappers.
        """
        options = node['options']
        fmt_func = node['fmt']
        fmt = util.Options(fmt_func)

        func_is_const = node['attrs'].get('const', False)

        result = node['result']
        result_type = result['type']
        subprogram = node['_subprogram']

        if node.get('return_this', False):
            result_type = 'void'
            subprogram = 'subroutine'

        result_typedef = self.typedef[result_type]
        is_ctor  = node['attrs'].get('constructor', False)
        is_const = node['attrs'].get('const', False)
        is_pure  = node['attrs'].get('pure', False)

        arg_c_names = [ ]  # argument names for functions
        arg_c_decl = [ ]   # declaraion of argument names

        # find subprogram type
        # compute first to get order of arguments correct.
        # Add 
        if subprogram == 'subroutine':
            fmt.F_C_subprogram = 'subroutine'
        else:
            fmt.F_C_subprogram = 'function'
            fmt.F_C_result_clause = 'result(%s)' % fmt.F_result
            if is_pure or func_is_const:
                fmt.F_C_pure_clause = 'pure '

        if cls:
            # Add 'this' argument
            if not is_ctor:
                arg_c_names.append(fmt.C_this)
                arg_c_decl.append('type(C_PTR), value, intent(IN) :: ' + fmt.C_this)

        for arg in node['args']:
            # default argument's intent
            # XXX look at const, ptr
            arg_typedef = self.typedef[arg['type']]
            fmt.c_var = arg['name']
            attrs = arg['attrs']

            # argument names
            if arg_typedef.f_c_args:
                for argname in arg_typedef.f_c_args:
                    arg_c_names.append(argname)
            else:
                arg_c_names.append(arg['name'])

            # argument declarations
            if arg_typedef.f_c_argdecl:
                for argdecl in arg_typedef.f_c_argdecl:
                    append_format(arg_c_decl, argdecl, fmt)
            else:
                arg_c_decl.append(self._c_decl(arg))

            len_trim = arg['attrs'].get('len_trim', None)
            if len_trim:
                arg_c_names.append(len_trim)
                arg_c_decl.append('integer(C_INT), value, intent(IN) :: %s' % len_trim)
            len_arg = arg['attrs'].get('len', None)
            if len_arg:
                arg_c_names.append(len_arg)
                arg_c_decl.append('integer(C_INT), value, intent(IN) :: %s' % len_arg)

        fmt.F_C_arguments = options.get('F_C_arguments', ', '.join(arg_c_names))

        if fmt.F_C_subprogram == 'function':
            if result_typedef.base == 'string':
                arg_c_decl.append('type(C_PTR) %s' % fmt.F_result)
            else:
                # XXX - make sure ptr is set to avoid VALUE
                arg_dict = dict(name=fmt.F_result,
                                type=result_type,
                                attrs=dict(ptr=True))
                arg_c_decl.append(self._c_decl(arg_dict))

        c_interface = self.c_interface
        c_interface.append('')
        c_interface.append(wformat(
                '{F_C_pure_clause}{F_C_subprogram} {F_C_name}({F_C_arguments}) &',
                fmt))
        c_interface.append(2)  # extra indent for continued line
        if fmt.F_C_result_clause:
            c_interface.append(wformat(
                    '{F_C_result_clause} &',
                    fmt))
        c_interface.append(wformat(
                'bind(C, name="{C_name}")',
                fmt))
        c_interface.append(-1)
        c_interface.append('use iso_c_binding')
        c_interface.append('implicit none')
        c_interface.extend(arg_c_decl)
        c_interface.append(-1)
        c_interface.append(wformat('end {F_C_subprogram} {F_C_name}', fmt))

    def wrap_function_impl(self, cls, node):
        """
        Wrap implementation of Fortran function
        """
        options = node['options']
        fmt_func = node['fmt']
        fmt = util.Options(fmt_func)

        # Assume that the C function can be called directly.
        # If the wrapper does any work, then set need_wraper to True
        need_wrapper = options['F_force_wrapper']

        # Look for C routine to wrap
        # Usually the same node unless it is a generic function
        C_node = node
        generated = []
        if '_generated' in C_node:
            generated.append(C_node['_generated'])
        while '_PTR_F_C_index' in C_node:
            C_node = self.tree['function_index'][C_node['_PTR_F_C_index']]
            if '_generated' in C_node:
                generated.append(C_node['_generated'])
#  #This is no longer true with the result as an argument
#        if len(node['args']) != len(C_node['args']):
#            raise RuntimeError("Argument mismatch between Fortran and C functions")

        fmt.F_C_name = C_node['fmt'].F_C_name

        func_is_const = node['attrs'].get('const', False)

        # Fortran return type
        result = node['result']
        result_type = result['type']
        subprogram = node['_subprogram']
        c_subprogram = C_node['_subprogram']

        if node.get('return_this', False):
            result_type = 'void'
            subprogram = 'subroutine'
            c_subprogram = 'subroutine'

        result_typedef = self.typedef[result_type]
        is_ctor  = node['attrs'].get('constructor', False)
        is_dtor  = node['attrs'].get('destructor', False)
        is_const = result['attrs'].get('const', False)

        # this catches stuff like a bool to logical conversion which requires the wrapper
        if result_typedef.f_statements.get('result',{}).get('need_wrapper', False):
            need_wrapper = True

        fmt.F_instance_ptr = wformat('{F_this}%{F_derived_member}', fmt)

        arg_c_call = []      # arguments to C function

        arg_f_names = [ ]
        arg_f_decl = [ ]
        arg_f_use  = [ 'use iso_c_binding' ]  # XXX totally brain dead for now

        if subprogram == 'function':
            fmt.F_result_clause = ' result(%s)' % fmt.F_result
        fmt.F_subprogram    = subprogram

        if cls:
            need_wrapper = True
            # Add 'this' argument
            if not is_ctor:
                arg_c_call.append(fmt.F_instance_ptr)
                arg_f_names.append(fmt.F_this)
                arg_f_decl.append(wformat(
                        'class({F_derived_name}) :: {F_this}',
                        fmt))

        #
        # Fortran and C arguments may have different types (fortran generic)
        #
        # f_var - argument to Fortran function (wrapper function)
        # c_var - argument to C function (wrapped function)
        #
        # May be one more argument to C function than Fortran function (the result)
        #
        result_arg = None  # indicate which argument contains function result, usually none
        fmt.result_arg = 'UUU_result_arg'
        pre_call = []
        f_args = node['args']
        f_index = -1       # index into f_args
        for c_index, c_arg in enumerate(C_node['args']):
            fmt.f_var = c_arg['name']
            fmt.c_var = fmt.f_var

            f_arg = True   # assume C and Fortran arguments match
            c_attrs = c_arg['attrs']
            if c_attrs.get('_is_result', False):
                result_as_arg = options.get('F_string_result_as_arg', '')
                if not result_as_arg:
                    # passing Fortran function result variable down to C
                    f_arg = False
                    result_arg = c_arg
                    fmt.result_arg = result_as_arg   # c_arg['name']
                    fmt.c_var = fmt.F_result
                    fmt.f_var = fmt.F_result

            if f_arg:
                f_index += 1
                f_arg = f_args[f_index]
                arg_f_names.append(fmt.f_var)
                arg_f_decl.append(self._f_decl(f_arg))

                arg_type = f_arg['type']
                arg_typedef = self.typedef[arg_type]

                f_statements = arg_typedef.f_statements
                for intent in ['intent_in']:
                    cmd_list = f_statements.get(intent,{}).get('declare',[])
                    if cmd_list:
                        need_wrapper = True
                        fmt.c_var = 'tmp_' + fmt.f_var  # SH_
                        for cmd in cmd_list:
                            append_format(arg_f_decl, cmd, fmt)

                    cmd_list = f_statements.get(intent,{}).get('pre_call',[])
                    if cmd_list:
                        need_wrapper = True
                        for cmd in cmd_list:
                            append_format(pre_call, cmd, fmt)

            # Now C function arguments
            # May have different types, like generic
            # or different attributes, like adding +len to string args
            arg_typedef = self.typedef[c_arg['type']]

            # Attributes   None=skip, True=use default, else use value
            len_trim = c_arg['attrs'].get('len_trim', None)
            len_arg = c_arg['attrs'].get('len', None)
            if arg_typedef.f_args:
                need_wrapper = True
                append_format(arg_c_call, arg_typedef.f_args, fmt)
            elif f_arg and c_arg['type'] != f_arg['type']:
                need_wrapper = True
                append_format(arg_c_call, arg_typedef.f_cast, fmt)
            else:
                append_format(arg_c_call, '{c_var}', fmt)

            len_trim = c_arg['attrs'].get('len_trim', None)
            if len_trim:
                need_wrapper = True
                append_format(arg_c_call, 'len_trim({f_var}, kind=C_INT)', fmt)
            len_arg = c_arg['attrs'].get('len', None)
            if len_arg:
                need_wrapper = True
                append_format(arg_c_call, 'len({f_var}, kind=C_INT)', fmt)

        fmt.F_arg_c_call = ', '.join(arg_c_call)
        fmt.F_arg_c_call_tab = '\t' + '\t'.join(arg_c_call) # use tabs to insert continuations
        fmt.F_arguments = options.get('F_arguments', ', '.join(arg_f_names))

        # declare function return value after arguments
        # since arguments may be used to compute return value
        # (for example, string lengths)
        if subprogram == 'function':
#            if func_is_const:
#                fmt.F_pure_clause = 'pure '
            if result_typedef.base == 'string':
                # special case returning a string
                rvlen = result['attrs'].get('len', None)
                if rvlen is None:
                    rvlen = wformat('strlen_ptr({F_C_name}({F_arg_c_call_tab}))', fmt)
                else:
                    rvlen = str(rvlen)  # convert integers
                fmt.rvlen = wformat(rvlen, fmt)
                line1 = wformat('character(kind=C_CHAR, len={rvlen}) :: {F_result}', fmt)
                self.append_method_arguments(arg_f_decl, line1)
            else:
                arg_f_decl.append(self._f_decl(result, name=fmt.F_result))

        if not is_ctor:
            # Add method to derived type
#            if not fmt.get('CPP_template', None):
            if '_overloaded' in node:
                need_wrapper = True
            if not fmt.get('CPP_return_templated', False):
                # if return type is templated in C++, then do not set up generic
                # since only the return type may be different (ex. getValue<T>())
                if cls:
                    gname = fmt.F_name_method
                else:
                    gname = fmt.F_name_impl
                self.f_type_generic.setdefault(fmt.F_name_generic,[]).append(gname)
            self.type_bound_part.append('procedure :: %s => %s' % (
                    fmt.F_name_method, fmt.F_name_impl))

        # body of function
#XXX        sname = fmt_func.F_name_impl
        sname = fmt_func.F_name_method
        splicer_code = self.splicer_stack[-1].get(sname, None)
        if 'F_code' in options:
            need_wrapper = True
            F_code = [   wformat(options.F_code, fmt) ]
        elif splicer_code:
            need_wrapper = True
            F_code = splicer_code
        else:
            F_code = []
            if is_ctor:
                line1 = wformat('{F_result}%{F_derived_member} = {F_C_name}({F_arg_c_call_tab})', fmt)
                self.append_method_arguments(F_code, line1)
            elif c_subprogram == 'function':
                f_return_code = result_typedef.f_return_code
                if f_return_code is None:
                    f_return_code='{F_result} = {F_C_name}({F_arg_c_call_tab})'
                else:
                    self.f_helper.update(result_typedef.f_helper.get('f_return_code',{}))
                    need_wrapper = True
                line1 = wformat(f_return_code, fmt)
                self.append_method_arguments(F_code, line1)
            else:
                line1 = wformat('call {F_C_name}({F_arg_c_call_tab})', fmt)
                self.append_method_arguments(F_code, line1)

#            if result_typedef.f_post_call:
#                need_wrapper = True
#                # adjust return value or cleanup
#                append_format(F_code, result_typedef.f_post_call, fmt)
            if is_dtor:
                F_code.append(wformat('{F_this}%{F_derived_member} = C_NULL_PTR', fmt))

        if need_wrapper:
            impl = self.impl
            impl.append('')
            if options.debug:
                impl.append('! %s' % node['_decl'])
                if generated:
                    impl.append('! %s' % ' - '.join(generated))
                impl.append('! function_index=%d' % node['_function_index'])
                if options.doxygen and 'doxygen' in node:
                    self.write_doxygen(impl, node['doxygen'])
            impl.append(wformat('{F_subprogram} {F_name_impl}({F_arguments}){F_result_clause}', fmt))
            impl.append(1)
            impl.extend(arg_f_use)
            impl.append('implicit none')
            impl.extend(arg_f_decl)
            impl.extend(pre_call)
            self._create_splicer(sname, impl, F_code)
            impl.append(-1)
            impl.append(wformat('end {F_subprogram} {F_name_impl}', fmt))
        else:
            fmt_func.F_C_name = fmt_func.F_name_impl

    def append_method_arguments(self, F_code, line1):
        """Append each argment in arg_c_call as a line in the function.
        Must account for continuations
        Replace tabs in line1 with continuations.
        """
        # part[0] = beginning
        # part[1] = first argument
        parts = line1.split('\t')

        if len(parts) < 3:
            F_code.append(''.join(parts))
        else:
            F_code.append(parts[0] + '  &')
            F_code.append(1)
            for arg in parts[1:-1]:
                F_code.append(arg + ',  &')
            F_code.append(parts[-1])
            F_code.append(-1)

    def write_module(self, node, cls=False):
        options = node['options']
        fmt_class = node['fmt']
        fname = fmt_class.F_impl_filename
        module_name = fmt_class.F_module_name

        output = []

        if options.doxygen:
            self.write_doxygen_file(output, fname, node, cls)

        output.append('module %s' % module_name)
        output.append(1)

        if options.F_module_per_class:
            # XXX this will have some problems because of forward declarations
            for mname, only in node['F_module_dependencies']:
                if mname == module_name:
                    continue
                if only:
                    output.append('use %s, only : %s' % (
                            mname, ', '.join(only)))
                else:
                    output.append('use %s' % mname)
            output.extend(self.use_stmts)
            output.append('implicit none')
            output.append('')
        else:
            output.append('use, intrinsic :: iso_c_binding, only : C_PTR')
            self._create_splicer('module_use', output)
            output.extend(self.use_stmts)
            output.append('implicit none')
            output.append('')
            self._create_splicer('module_top', output)

#X        output.append('! splicer push class')
        output.extend(self.f_type_decl)
#X        output.append('! splicer pop class')
        output.append('')

        # Interfaces for operator overloads
        if self.operator_map:
            ops = self.operator_map.keys()
            ops.sort()
            for op in ops:
                output.append('')
                output.append('interface operator (%s)' % op)
                output.append(1)
                for opfcn in self.operator_map[op]:
                    output.append('module procedure %s' % opfcn)
                output.append(-1)
                output.append('end interface')
            output.append('')

        output.extend(self.c_interface)
        output.extend(self.generic_interface)

        # Insert any helper functions needed (They are duplicated in each module)
        helper_source = []
        if self.f_helper:
            find_all_helpers(self.f_helper)

            helpers = self.f_helper.keys()
            helpers.sort()
            private_names = []
            interface_lines = []
            for helper in helpers:
                helper_info = whelpers.FHelpers[helper]
                private_names.extend(helper_info.get('private', []))
                lines = helper_info.get('interface',None)
                if lines:
                    interface_lines.append(lines)
                lines = helper_info.get('source',None)
                if lines:
                    helper_source.append(lines)
            if private_names:
                output.append('')
                output.append('private ' + ', '.join(private_names))
            output.extend(interface_lines)

        output.append(-1)
        output.append('')
        output.append('contains')
        output.append(1)

        output.extend(self.impl)

        output.extend(self.operator_impl)

        output.extend(helper_source)

        output.append(-1)
        output.append('')
        output.append('end module %s' % module_name)

        self.config.ffiles.append(os.path.join(self.config.c_fortran_dir, fname))
        self.write_output_file(fname, self.config.c_fortran_dir, output)

    def write_c_helper(self):
        """ Write C helper functions that will be used by the wrappers.
        """
        pass


def find_all_helpers(helpers, check=None):
    """Find all helper functions recursively.
    """

    if check is None:
        # do all top level helpers
        keys = helpers.keys()  # Copy initial keys since helpers may change
        for check in keys:
            for name in whelpers.FHelpers[check].get('f_helper',[]):
                find_all_helpers(helpers, name)
    else:
        if check not in helpers:
            helpers[check] = True
            for name in whelpers.FHelpers[check].get('f_helper',[]):
                find_all_helpers(helpers, name)<|MERGE_RESOLUTION|>--- conflicted
+++ resolved
@@ -39,11 +39,9 @@
 """
 from __future__ import print_function
 
-<<<<<<< HEAD
+import os
+
 import whelpers
-=======
-import os
->>>>>>> a46f4c50
 import util
 from util import wformat, append_format
 
