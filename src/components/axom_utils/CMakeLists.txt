--- conflicted
+++ resolved
@@ -40,36 +40,4 @@
 # Create CMake importable
 # exports for all of our targets
 ################################
-<<<<<<< HEAD
 install(EXPORT axom_utils-targets DESTINATION lib/cmake)
-
-################################
-# Compiler checks
-################################
-
-if(ENABLE_FORTRAN)
-
-    file(WRITE ${CMAKE_CURRENT_BINARY_DIR}/c_loc_with_assumed_shape.f "
-! This is expected to fail with gcc 4.7.1, 4.8
-! Error: Assumed-shape array 'arg' at (1) cannot be an argument to the
-!      procedure 'c_loc' because it is not C interoperable
-! https://gcc.gnu.org/bugzilla/show_bug.cgi?id=53945
-      program main
-      end program main
-      subroutine test(arg, addr)
-        use iso_c_binding
-        integer(C_INT), target, intent(IN) :: arg(:)
-        type(C_ptr), intent(OUT) :: addr
-        addr = C_LOC(arg)
-      end subroutine test
-    ")
-    try_compile(
-        USE_C_LOC_WITH_ASSUMED_SHAPE
-        ${CMAKE_CURRENT_BINARY_DIR}
-        ${CMAKE_CURRENT_BINARY_DIR}/c_loc_with_assumed_shape.f
-    )
-
-endif(ENABLE_FORTRAN)
-=======
-install(EXPORT axom_utils-targets DESTINATION lib/cmake)
->>>>>>> d5e0c7b2
