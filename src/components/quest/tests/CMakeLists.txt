#-------------------------------------------------------------------------------
# Copyright (c) 2015, Lawrence Livermore National Security, LLC.
# Produced at the Lawrence Livermore National Laboratory.
#
# All rights reserved.
#
# This source code cannot be distributed without permission and further
# review from Lawrence Livermore National Laboratory.
#-------------------------------------------------------------------------------

set(quest_tests
    quest_inout_octree.cpp
    quest_octree.cpp
    quest_signed_distance.cpp
    quest_spatial_octree.cpp
   )

set(quest_tests_depends
    quest
    slic
    fmt
    gtest
   )

if (BOOST_FOUND)
    list(APPEND quest_tests_depends boost)
endif()

if (ENABLE_OPENMP)
    list(APPEND quest_tests_depends openmp)
endif()

foreach(test ${quest_tests})
    get_filename_component( test_name ${test} NAME_WE )
    blt_add_executable(
        NAME ${test_name}_test
        SOURCES ${test}
        OUTPUT_DIR ${TEST_OUTPUT_DIRECTORY}
        DEPENDS_ON ${quest_tests_depends}
    )
    blt_add_test(
        NAME ${test_name}
        COMMAND ${test_name}_test
    )
endforeach()


# Regression tests for quest signed distance and InOutOctree point containment queries
if (ENABLE_MPI AND ENABLE_SIDRE)

<<<<<<< HEAD
    set(quest_regression_depends
        ${quest_tests_depends}
        conduit
        sidre
        spio
        hdf5)

    if (SCR_FOUND)
       set(quest_regression_depends
           ${quest_regression_depends}
           scr)
    endif()
   
=======
    set(test_name quest_regression_test)
    
>>>>>>> b58801f3
    blt_add_executable(
        NAME ${test_name}
        SOURCES quest_regression.cpp
        OUTPUT_DIR ${TEST_OUTPUT_DIRECTORY}
<<<<<<< HEAD
        USE_OPENMP ${ENABLE_OPENMP}
#        DEPENDS_ON ${quest_tests_depends} conduit sidre spio scr hdf5
        DEPENDS_ON ${quest_regression_depends}
=======
        DEPENDS_ON ${quest_tests_depends} conduit sidre spio hdf5
>>>>>>> b58801f3
    )
    set(quest_data_dir  ${CMAKE_CURRENT_SOURCE_DIR}/../data)

    if ( NOT ENABLE_OPENMP )
        set_property(
            TARGET ${test_name}
            APPEND_STRING PROPERTY COMPILE_FLAGS "${AXOM_DISABLE_OMP_PRAGMA_WARNINGS}" )
    endif()

    if ( "$ENV{SYS_TYPE}" STREQUAL "bgqos_0" )
       set_property(
           TARGET ${test_name}
           APPEND_STRING PROPERTY LINK_FLAGS ${AXOM_ALLOW_MULTIPLE_DEFINITIONS}
       )

    endif()


    # Note: By default we only run a small subset of the quest regression tests.
    #       To run additional regression tests, configure the code 
    #       with ENABLE_QUEST_EXTRA_REGRESSION_TESTS set to True.
    
    # set(ENABLE_QUEST_EXTRA_REGRESSION_TESTS True)
    
    set(quest_regression_datasets
        sphere        
    )
    set(quest_regression_resolutions
        16
    )
        
    if( ${ENABLE_QUEST_EXTRA_REGRESSION_TESTS} )
       list(APPEND quest_regression_datasets
           naca0012
           plane_simp
           plane_binary
           aatbase_3_binary
       )
       list(APPEND quest_regression_resolutions
           32
       )
    endif()

    # Add resolution tests for each dataset and resolution
    foreach(dataset ${quest_regression_datasets})
        foreach(res ${quest_regression_resolutions})
            blt_add_test(
                NAME quest_regression_${dataset}_${res}
                COMMAND ${test_name}
                        --mesh ${quest_data_dir}/${dataset}.stl
                        --baseline ${quest_data_dir}/${dataset}_${res}_baseline.root
                NUM_PROCS 1
            )
        endforeach()
    endforeach()
endif()<|MERGE_RESOLUTION|>--- conflicted
+++ resolved
@@ -48,7 +48,6 @@
 # Regression tests for quest signed distance and InOutOctree point containment queries
 if (ENABLE_MPI AND ENABLE_SIDRE)
 
-<<<<<<< HEAD
     set(quest_regression_depends
         ${quest_tests_depends}
         conduit
@@ -62,21 +61,13 @@
            scr)
     endif()
    
-=======
     set(test_name quest_regression_test)
     
->>>>>>> b58801f3
     blt_add_executable(
         NAME ${test_name}
         SOURCES quest_regression.cpp
         OUTPUT_DIR ${TEST_OUTPUT_DIRECTORY}
-<<<<<<< HEAD
-        USE_OPENMP ${ENABLE_OPENMP}
-#        DEPENDS_ON ${quest_tests_depends} conduit sidre spio scr hdf5
         DEPENDS_ON ${quest_regression_depends}
-=======
-        DEPENDS_ON ${quest_tests_depends} conduit sidre spio hdf5
->>>>>>> b58801f3
     )
     set(quest_data_dir  ${CMAKE_CURRENT_SOURCE_DIR}/../data)
 
