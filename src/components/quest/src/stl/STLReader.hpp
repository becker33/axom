/*
 * Copyright (c) 2015, Lawrence Livermore National Security, LLC.
 * Produced at the Lawrence Livermore National Laboratory.
 *
 * All rights reserved.
 *
 * This source code cannot be distributed without permission and further
 * review from Lawrence Livermore National Laboratory.
 */


/*
 * $Id$
 */

/*!
 *******************************************************************************
 * \file STLReader.hpp
 *
 * \date Dec 8, 2015
 * \author George Zagaris (zagaris2@llnl.gov)
 *******************************************************************************
 */

#ifndef STLREADER_HPP_
#define STLREADER_HPP_

#include "common/ATKMacros.hpp"
#include "quest/UnstructuredMesh.hpp"

namespace quest
{

class STLReader
{
public:

    /*!
     ***************************************************************************
     * \brief Constructor.
     ***************************************************************************
     */
    STLReader();

    /*!
     ***************************************************************************
     * \brief Destructor.
     ***************************************************************************
     */
    virtual ~STLReader();

    /*!
     ***************************************************************************
     * \brief Sets the name of the file to read.
     * \param [in] fileName the name of the file to read.
     ***************************************************************************
     */
    void setFileName( const std::string& fileName ) { m_fileName = fileName; };

    /*!
     ***************************************************************************
     * \brief Clears all internal data-structures
     ***************************************************************************
     */
    void clear();

    /*!
     ***************************************************************************
     * \brief Reads in the surface mesh from an STL file.
     * \pre m_fileName != ""
     ***************************************************************************
     */
    virtual void read();

    /*!
     ***************************************************************************
     * \brief Stores the STL data in the supplied unstructured mesh object.
     * \param [in,out] mesh pointer to the unstructured mesh.
     * \pre mesh != ATK_NULLPTR.
     ***************************************************************************
     */
    void getMesh( meshtk::UnstructuredMesh< meshtk::LINEAR_TRIANGLE >* mesh );

protected:
    std::string m_fileName;
    int m_num_nodes;
    int m_num_faces;
    double* m_nodes;
    double* m_face_normals;
    int*    m_face_connectivity;

<<<<<<< HEAD
    DISABLE_COPY_AND_ASSIGNMENT(STLReader)
=======
private:
    DISABLE_COPY_AND_ASSIGNMENT(STLReader);
>>>>>>> 9708e059
};

} /* namespace quest */

#endif /* STLREADER_HPP_ */<|MERGE_RESOLUTION|>--- conflicted
+++ resolved
@@ -89,12 +89,8 @@
     double* m_face_normals;
     int*    m_face_connectivity;
 
-<<<<<<< HEAD
+private:
     DISABLE_COPY_AND_ASSIGNMENT(STLReader)
-=======
-private:
-    DISABLE_COPY_AND_ASSIGNMENT(STLReader);
->>>>>>> 9708e059
 };
 
 } /* namespace quest */
