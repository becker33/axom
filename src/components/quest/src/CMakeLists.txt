--- conflicted
+++ resolved
@@ -94,26 +94,15 @@
 endif()
 
 if(ENABLE_SHROUD)
-    add_subdirectory(interface/shroud)
+    add_subdirectory(interface)
 endif()
 
 if (ENABLE_FORTRAN)
   ## append shroud generated headers/sources to corresponding lists
-<<<<<<< HEAD
-  list(APPEND quest_headers interface/shroud/wrapQUEST.h)
-  list(APPEND quest_sources interface/shroud/wrapQUEST.cpp)
-  list(APPEND quest_sources interface/shroud/shroudrt.cpp)
-  list(APPEND quest_sources interface/shroud/wrapfquest.f)
-=======
   list(APPEND quest_headers interface/c_fortran/wrapQUEST.h)
   list(APPEND quest_sources interface/c_fortran/wrapQUEST.cpp)
   list(APPEND quest_sources interface/c_fortran/shroudrt.cpp)
   list(APPEND quest_sources interface/c_fortran/wrapfquest.f)
-  
-  add_subdirectory(interface)
-  
-  include_directories(${CMAKE_Fortran_MODULE_DIRECTORY})
->>>>>>> 2d70f622
 endif()
 
 blt_add_library( NAME 
