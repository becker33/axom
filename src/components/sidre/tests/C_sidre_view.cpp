--- conflicted
+++ resolved
@@ -45,13 +45,8 @@
      SIDRE_datagroup_create_view_and_allocate_from_type(root, "u0",
                                                       SIDRE_INT_ID, 10);
 
-<<<<<<< HEAD
-  EXPECT_EQ(ATK_dataview_get_type_id(dv), SIDRE_INT_ID);
-  int * data_ptr = (int *) ATK_dataview_get_void_ptr(dv);
-=======
   EXPECT_EQ(SIDRE_dataview_get_type_id(dv), SIDRE_INT_ID);
-  int * data_ptr = (int *) SIDRE_dataview_get_data_pointer(dv);
->>>>>>> 323771a0
+  int * data_ptr = (int *) SIDRE_dataview_get_void_ptr(dv);
 
   for(int i=0 ; i<10 ; i++)
   {
@@ -75,11 +70,7 @@
   SIDRE_dataview * dv = 
      SIDRE_datagroup_create_view_and_allocate_from_type(root, "u0", 
                                                       SIDRE_INT_ID, 10);
-<<<<<<< HEAD
-  int * data_ptr = (int *) ATK_dataview_get_void_ptr(dv);
-=======
-  int * data_ptr = (int *) SIDRE_dataview_get_data_pointer(dv);
->>>>>>> 323771a0
+  int * data_ptr = (int *) SIDRE_dataview_get_void_ptr(dv);
 
   for(int i=0 ; i<10 ; i++)
   {
@@ -101,15 +92,9 @@
   SIDRE_datagroup * root = SIDRE_datastore_get_root(ds);
   SIDRE_databuffer * dbuff = SIDRE_datastore_create_buffer(ds);
 
-<<<<<<< HEAD
-  ATK_databuffer_declare(dbuff, SIDRE_INT_ID, 10);
-  ATK_databuffer_allocate_existing(dbuff);
-  int * data_ptr = (int *) ATK_databuffer_get_void_ptr(dbuff);
-=======
   SIDRE_databuffer_declare(dbuff, SIDRE_INT_ID, 10);
   SIDRE_databuffer_allocate_existing(dbuff);
-  int * data_ptr = (int *) SIDRE_databuffer_get_data(dbuff);
->>>>>>> 323771a0
+  int * data_ptr = (int *) SIDRE_databuffer_get_void_ptr(dbuff);
 
   for(int i=0 ; i<10 ; i++)
   {
@@ -121,15 +106,8 @@
   EXPECT_EQ(SIDRE_databuffer_get_total_bytes(dbuff), sizeof(int) * 10);
 
 
-<<<<<<< HEAD
-  ATK_dataview * dv_e = ATK_datagroup_create_view_into_buffer(root, "even", dbuff);
-  ATK_dataview * dv_o = ATK_datagroup_create_view_into_buffer(root, "odd", dbuff);
-=======
-  SIDRE_dataview * dv_e = 
-     SIDRE_datagroup_create_view_into_buffer(root, "even", dbuff);
-  SIDRE_dataview * dv_o = 
-     SIDRE_datagroup_create_view_into_buffer(root, "odd", dbuff);
->>>>>>> 323771a0
+  SIDRE_dataview * dv_e = SIDRE_datagroup_create_view_into_buffer(root, "even", dbuff);
+  SIDRE_dataview * dv_o = SIDRE_datagroup_create_view_into_buffer(root, "odd", dbuff);
   EXPECT_TRUE(dv_e != NULL);
   EXPECT_TRUE(dv_o != NULL);
   EXPECT_EQ(SIDRE_databuffer_get_num_views(dbuff), 2u);
@@ -140,16 +118,9 @@
   SIDRE_dataview_print(dv_e);
   SIDRE_dataview_print(dv_o);
 
-<<<<<<< HEAD
   // Note: The view offset works in C, but striding must be done manually as it needs the conduit int_array class.
-  int* dv_e_ptr = (int *) ATK_dataview_get_void_ptr(dv_e);
-  int* dv_o_ptr = (int *) ATK_dataview_get_void_ptr(dv_o);
-=======
-// Note: This is a big hack since the dataview get pointer method is broken
-//       and the conduit support for this sort of thing doesn't exist for C code?
-  int* dv_e_ptr = (int *) SIDRE_dataview_get_data_pointer(dv_e);
-  int* dv_o_ptr = (int *) SIDRE_dataview_get_data_pointer(dv_o); dv_o_ptr++;
->>>>>>> 323771a0
+  int* dv_e_ptr = (int *) SIDRE_dataview_get_void_ptr(dv_e);
+  int* dv_o_ptr = (int *) SIDRE_dataview_get_void_ptr(dv_o);
   for(int i=0 ; i<5 ; i++)
   {
     EXPECT_EQ(dv_e_ptr[2*i], 2*i);
@@ -171,30 +142,17 @@
   SIDRE_dataview_print(dv_e1);
   SIDRE_dataview_print(dv_o1);
 
-<<<<<<< HEAD
   // Note: The view offset works in C, but striding must be done manually as it needs the conduit int_array class.
-  int* dv_e1_ptr = (int *) ATK_dataview_get_void_ptr(dv_e1);
-  int* dv_o1_ptr = (int *) ATK_dataview_get_void_ptr(dv_o1);
-=======
-// Note: This is a big hack since the dataview get pointer method is broken
-//       and the conduit support for this sort of thing doesn't exist for C code?
-  int* dv_e1_ptr = (int *) SIDRE_dataview_get_data_pointer(dv_e1);
-  int* dv_o1_ptr = (int *) SIDRE_dataview_get_data_pointer(dv_o1); dv_o1_ptr++;
->>>>>>> 323771a0
+  int* dv_e1_ptr = (int *) SIDRE_dataview_get_void_ptr(dv_e1);
+  int* dv_o1_ptr = (int *) SIDRE_dataview_get_void_ptr(dv_o1);
   for(int i=0 ; i<5 ; i++)
   {
     EXPECT_EQ(dv_e1_ptr[2*i], 2*i);
     EXPECT_EQ(dv_o1_ptr[2*i], 2*i+1);
   }
 
-<<<<<<< HEAD
-  ATK_datastore_print(ds);
-  ATK_datastore_delete(ds);
-=======
-
   SIDRE_datastore_print(ds);
   SIDRE_datastore_delete(ds);
->>>>>>> 323771a0
 
 }
 
@@ -208,15 +166,9 @@
 
   const size_t depth_nelems = 10;
 
-<<<<<<< HEAD
-  ATK_databuffer_declare(dbuff, SIDRE_INT_ID, 4 * depth_nelems);
-  ATK_databuffer_allocate_existing(dbuff);
-  int * data_ptr = (int *) ATK_databuffer_get_void_ptr(dbuff);
-=======
   SIDRE_databuffer_declare(dbuff, SIDRE_INT_ID, 4 * depth_nelems);
   SIDRE_databuffer_allocate_existing(dbuff);
-  int * data_ptr = (int *) SIDRE_databuffer_get_data(dbuff);
->>>>>>> 323771a0
+  int * data_ptr = (int *) SIDRE_databuffer_get_void_ptr(dbuff);
 
   for(size_t i=0 ; i < 4 * depth_nelems ; i++)
   {
@@ -247,15 +199,8 @@
   // check values in depth views...
   for (int id = 0; id < 4; ++id)
   {
-<<<<<<< HEAD
 // Note: The view offset works in C, but striding must be done manually as it needs the conduit int_array class.
-     int* dv_ptr = (int *) ATK_dataview_get_void_ptr(views[id]);
-=======
-// Note: This is a big hack since the dataview get pointer method is broken
-//       and the conduit support for this sort of thing doesn't exist for C code?
-     int* dv_ptr = (int *) SIDRE_dataview_get_data_pointer(views[id]); 
-          dv_ptr += id * depth_nelems; 
->>>>>>> 323771a0
+     int* dv_ptr = (int *) SIDRE_dataview_get_void_ptr(views[id]);
      for (size_t i = 0; i < depth_nelems; ++i)
      {
         EXPECT_EQ(dv_ptr[i], id);
@@ -278,15 +223,9 @@
 
   const size_t depth_nelems = 10;
 
-<<<<<<< HEAD
-  ATK_databuffer_declare(dbuff, SIDRE_INT_ID, 4 * depth_nelems);
-  ATK_databuffer_allocate_existing(dbuff);
-  int * data_ptr = (int *) ATK_databuffer_get_void_ptr(dbuff);
-=======
   SIDRE_databuffer_declare(dbuff, SIDRE_INT_ID, 4 * depth_nelems);
   SIDRE_databuffer_allocate_existing(dbuff);
-  int * data_ptr = (int *) SIDRE_databuffer_get_data(dbuff);
->>>>>>> 323771a0
+  int * data_ptr = (int *) SIDRE_databuffer_get_void_ptr(dbuff);
 
   for(size_t i=0 ; i < 4 * depth_nelems ; i++)
   {
@@ -326,15 +265,8 @@
   // check values in depth views...
   for (int id = 0; id < 4; ++id)
   {
-<<<<<<< HEAD
     // Note: The view offset works in C, but striding must be done manually as it needs the conduit int_array class.
-     int* dv_ptr = (int *) ATK_dataview_get_void_ptr(views[id]);
-=======
-// Note: This is a big hack since the dataview get pointer method is broken
-//       and the conduit support for this sort of thing doesn't exist for C code?
-     int* dv_ptr = (int *) SIDRE_dataview_get_data_pointer(views[id]); 
->>>>>>> 323771a0
-          dv_ptr += id * depth_nelems; 
+     int* dv_ptr = (int *) SIDRE_dataview_get_void_ptr(views[id]);
      for (size_t i = 0; i < depth_nelems; ++i)
      {
         EXPECT_EQ(dv_ptr[i], id);
@@ -436,11 +368,7 @@
      SIDRE_datagroup_create_view_and_allocate_from_type(r_old, "base_data",
                                                       SIDRE_INT_ID, 40);
 
-<<<<<<< HEAD
-  int * data_ptr = (int *) ATK_dataview_get_void_ptr(base_old);
-=======
-  int * data_ptr = (int *) SIDRE_dataview_get_data_pointer(base_old);
->>>>>>> 323771a0
+  int * data_ptr = (int *) SIDRE_dataview_get_void_ptr(base_old);
 
 
   // init the buff with values that align with the
@@ -553,11 +481,7 @@
 
 
   /// check pointer values
-<<<<<<< HEAD
-  int * r2_new_ptr = (int *) ATK_dataview_get_void_ptr(r2_new);
-=======
-  int * r2_new_ptr = (int *) SIDRE_dataview_get_data_pointer(r2_new);
->>>>>>> 323771a0
+  int * r2_new_ptr = (int *) SIDRE_dataview_get_void_ptr(r2_new);
 
   for(int i=0 ; i<10 ; i++)
   {
@@ -604,13 +528,8 @@
      SIDRE_datagroup_create_view_and_allocate_from_type(root, "a2", 
                                                       SIDRE_INT_ID, 5);
 
-<<<<<<< HEAD
-  float * a1_ptr = (float *) ATK_dataview_get_void_ptr(a1);
-  int * a2_ptr = (int *)  ATK_dataview_get_void_ptr(a2);
-=======
-  float * a1_ptr = (float *) SIDRE_dataview_get_data_pointer(a1);
-  int * a2_ptr = (int *)  SIDRE_dataview_get_data_pointer(a2);
->>>>>>> 323771a0
+  float * a1_ptr = (float *) SIDRE_dataview_get_void_ptr(a1);
+  int * a2_ptr = (int *)  SIDRE_dataview_get_void_ptr(a2);
 
   for(int i=0 ; i<5 ; i++)
   {
@@ -625,13 +544,8 @@
   SIDRE_dataview_reallocate(a1, 10);
   SIDRE_dataview_reallocate(a2, 15);
 
-<<<<<<< HEAD
-  a1_ptr = (float *) ATK_dataview_get_void_ptr(a1);
-  a2_ptr = (int *) ATK_dataview_get_void_ptr(a2);
-=======
-  a1_ptr = (float *) SIDRE_dataview_get_data_pointer(a1);
-  a2_ptr = (int *) SIDRE_dataview_get_data_pointer(a2);
->>>>>>> 323771a0
+  a1_ptr = (float *) SIDRE_dataview_get_void_ptr(a1);
+  a2_ptr = (int *) SIDRE_dataview_get_void_ptr(a2);
 
   for(int i=0 ; i<5 ; i++)
   {
@@ -680,11 +594,7 @@
 
   EXPECT_TRUE(SIDRE_dataview_is_opaque(opq_view));
 
-<<<<<<< HEAD
-  void * opq_ptr = ATK_dataview_get_void_ptr(opq_view);
-=======
-  void * opq_ptr = SIDRE_dataview_get_opaque(opq_view);
->>>>>>> 323771a0
+  void * opq_ptr = SIDRE_dataview_get_void_ptr(opq_view);
 
   int * out_data = (int *)opq_ptr;
   EXPECT_EQ(opq_ptr,src_ptr);
