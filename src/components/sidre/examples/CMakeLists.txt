
#
# List of single source file examples
#
set(example_sources
    StressGroups.cpp
    shocktube_example.cpp
)


set(F_example_sources
    F_sidre_shocktube.f
)


if(APPLE)
    set(EXTRA_LIBS "")
elseif(UNIX)
    set(EXTRA_LIBS rt)
endif()

#
# Build the example sources
#
foreach(example_source ${example_sources})
<<<<<<< HEAD
    make_executable( EXECUTABLE_SOURCE ${example_source}
        DEPENDS_ON sidre conduit conduit_io slic ${EXTRA_LIBS})
=======
    get_filename_component(exe_name ${example_source} NAME_WE)
    make_executable(
        EXECUTABLE_NAME   "sidre_${exe_name}"
        EXECUTABLE_SOURCE ${example_source}
        DEPENDS_ON sidre conduit slic ${EXTRA_LIBS}
        ADD_CTEST)
>>>>>>> c67f133c
endforeach()

if(ENABLE_FORTRAN)
    foreach(example_source ${F_example_sources})
        get_filename_component(exe_name ${example_source} NAME_WE)
        make_executable(
            EXECUTABLE_NAME   ${exe_name}
            EXECUTABLE_SOURCE ${example_source}
<<<<<<< HEAD
            DEPENDS_ON sidre conduit conduit_io slic shroudrt ${EXTRA_LIBS})
=======
            DEPENDS_ON sidre conduit slic shroudrt ${EXTRA_LIBS}
            ADD_CTEST)
>>>>>>> c67f133c
    endforeach()
    set_target_properties(${exe_name} PROPERTIES LINKER_LANGUAGE Fortran)
#   set_target_properties(${exe_name} PROPERTIES Fortran_FORMAT "FREE")
endif()

add_subdirectory(lulesh2)<|MERGE_RESOLUTION|>--- conflicted
+++ resolved
@@ -23,17 +23,12 @@
 # Build the example sources
 #
 foreach(example_source ${example_sources})
-<<<<<<< HEAD
-    make_executable( EXECUTABLE_SOURCE ${example_source}
-        DEPENDS_ON sidre conduit conduit_io slic ${EXTRA_LIBS})
-=======
     get_filename_component(exe_name ${example_source} NAME_WE)
     make_executable(
         EXECUTABLE_NAME   "sidre_${exe_name}"
         EXECUTABLE_SOURCE ${example_source}
-        DEPENDS_ON sidre conduit slic ${EXTRA_LIBS}
+        DEPENDS_ON sidre conduit conduit_io slic ${EXTRA_LIBS}
         ADD_CTEST)
->>>>>>> c67f133c
 endforeach()
 
 if(ENABLE_FORTRAN)
@@ -42,12 +37,8 @@
         make_executable(
             EXECUTABLE_NAME   ${exe_name}
             EXECUTABLE_SOURCE ${example_source}
-<<<<<<< HEAD
-            DEPENDS_ON sidre conduit conduit_io slic shroudrt ${EXTRA_LIBS})
-=======
-            DEPENDS_ON sidre conduit slic shroudrt ${EXTRA_LIBS}
+            DEPENDS_ON sidre conduit conduit_io slic shroudrt ${EXTRA_LIBS}
             ADD_CTEST)
->>>>>>> c67f133c
     endforeach()
     set_target_properties(${exe_name} PROPERTIES LINKER_LANGUAGE Fortran)
 #   set_target_properties(${exe_name} PROPERTIES Fortran_FORMAT "FREE")
