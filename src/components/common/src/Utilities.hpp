--- conflicted
+++ resolved
@@ -22,21 +22,9 @@
 #ifndef UTILITIES_HPP_
 #define UTILITIES_HPP_
 
-<<<<<<< HEAD
-=======
+#include <cmath>
+#include <algorithm>
 
-#include <sstream>
-#include <iostream>
-#include <iomanip>
-#include <string>
-#include <cstdlib>
-#include <cmath>
-
-#ifdef USE_MPI
-#include <mpi.h>
-#endif
-
->>>>>>> 113e7d62
 namespace asctoolkit
 {
 namespace utilities
